--- conflicted
+++ resolved
@@ -368,19 +368,11 @@
         "solc": "solc_2"
       },
       "locked": {
-<<<<<<< HEAD
-        "lastModified": 1722855393,
-        "narHash": "sha256-czPbpRtrro9q7IQj0ApT6CLAhBEnBH7GtPd0+Zxg5vs=",
-        "owner": "rainlanguage",
-        "repo": "rainix",
-        "rev": "0bc36e5cb25ab3250840ca0c002c40d2de4a1089",
-=======
         "lastModified": 1723043648,
         "narHash": "sha256-DZCGdrjDRjjKF2BuPCqGb7H8guYA7uWsCeOT30tUWrk=",
         "owner": "rainlanguage",
         "repo": "rainix",
         "rev": "6baf112368cb17b44233b5fce6848aa0cc2d36d6",
->>>>>>> ab40c1ef
         "type": "github"
       },
       "original": {
