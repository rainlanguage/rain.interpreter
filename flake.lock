--- conflicted
+++ resolved
@@ -230,17 +230,17 @@
         "rust-overlay": "rust-overlay"
       },
       "locked": {
-        "lastModified": 1704614358,
-        "narHash": "sha256-Eu8GESWYn1/L2U4SVOhQ7daQL6XpPQ9OLg6bKVIPAVc=",
+        "lastModified": 1704621988,
+        "narHash": "sha256-0EgvmR3bDDF12LU0rQFfpkE+9wdc7BcgsFeR5CXBCGo=",
         "owner": "rainprotocol",
         "repo": "rainix",
-        "rev": "a6f917f73f4886c4ac1269db6ef1815f32397dd9",
+        "rev": "9b3ec59b151c6356e71fadd07ec88003b8e47d02",
         "type": "github"
       },
       "original": {
         "owner": "rainprotocol",
         "repo": "rainix",
-        "rev": "a6f917f73f4886c4ac1269db6ef1815f32397dd9",
+        "rev": "9b3ec59b151c6356e71fadd07ec88003b8e47d02",
         "type": "github"
       }
     },
@@ -257,19 +257,11 @@
         "nixpkgs": "nixpkgs_5"
       },
       "locked": {
-<<<<<<< HEAD
-        "lastModified": 1704507282,
-        "narHash": "sha256-PDfS8fj40mm2QWpbd/aiocgwcI/WHzqLKERRJkoEvXU=",
-        "owner": "oxalica",
-        "repo": "rust-overlay",
-        "rev": "a127cccf7943beae944953963ba118d643299c3b",
-=======
         "lastModified": 1704593904,
         "narHash": "sha256-nDoXZDTRdgF3b4n3m011y99nYFewvOl9UpzFvP8Rb3c=",
         "owner": "oxalica",
         "repo": "rust-overlay",
         "rev": "c36fd70a99decfa6e110c86f296a97613034a680",
->>>>>>> 1d3a858d
         "type": "github"
       },
       "original": {
