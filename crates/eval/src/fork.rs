use alloy_primitives::{Address, U256};
use alloy_sol_types::SolCall;
use foundry_evm::{
    backend::{Backend, DatabaseExt, LocalForkId},
    executors::{Executor, ExecutorBuilder, RawCallResult},
    fork::{CreateFork, ForkId},
    opts::EvmOpts,
};
<<<<<<< HEAD
use revm::{
    primitives::{Address as Addr, Bytes, Env, SpecId, TransactTo, U256 as Uint256},
    JournaledState,
};
use std::{any::type_name, collections::HashMap};

use crate::error::ForkCallError;

/// Forker is thin wrapper around foundry for easily forking multiple evm
/// networks with in-memory cache that provides easy to use read/write
/// functionalities.
pub struct Forker {
    pub executor: Executor,
    forks: HashMap<ForkId, (LocalForkId, SpecId)>,
=======
use revm::primitives::{Bytes, Env, TransactTo, U256};
use thiserror::Error;

/// A forked EVM instance.
/// This is a wrapper around the `foundry_evm` crate, providing a simplified
/// interface for interacting with the EVM. It is used to interact with a forked
/// EVM instance, allowing for reading and writing to the EVM. To persist state
/// between calls, build an executor and pass it to the `read` and `write`
/// methods. If no executor is passed, a new one will be created each time.
pub struct ForkedEvm {
    fork_opts: CreateFork,
    backend: Backend,
>>>>>>> 223fb04c
}

pub struct ForkTypedReturn<C: SolCall> {
    pub raw: RawCallResult,
    pub typed_return: C::Return,
}

<<<<<<< HEAD
impl Forker {
    /// Creates a new empty instance of `Forker`.
    pub async fn new(env: Option<Env>, gas_limit: Option<u64>) -> Forker {
        let db = Backend::spawn(None).await;
=======
#[derive(Debug, Error)]
pub enum ForkCallError {
    #[error("Executor error")]
    ExecutorError,
    #[error("Typed error: {0}")]
    TypedError(String),
    #[error("Revert: {:#?}", .0)]
    Revert(RawCallResult),
}
>>>>>>> 223fb04c

        let builder = if let Some(gas) = gas_limit {
            ExecutorBuilder::default()
                .gas_limit(Uint256::from(gas))
                .inspectors(|stack| stack.trace(true).debug(false))
        } else {
            ExecutorBuilder::default().inspectors(|stack| stack.trace(true).debug(false))
        };
        Self {
            executor: builder.build(env.unwrap_or_default(), db),
            forks: HashMap::new(),
        }
    }

    /// Creates a new instance of `Forker` with the specified fork URL and optional fork block number.
    ///
    /// # Arguments
    ///
    /// * `fork_url` - The URL of the fork to connect to.
    /// * `fork_block_number` - Optional fork block number to start from.
    /// * `env` - Optional fork environment.
    /// * `gas_limit` - Optional fork gas limit.
    ///
    /// # Returns
    ///
    /// A new instance of `Forker`.
    pub async fn new_with_fork(
        fork_url: &str,
        fork_block_number: Option<u64>,
        env: Option<Env>,
        gas_limit: Option<u64>,
    ) -> Forker {
        let fork_id = ForkId::new(fork_url, fork_block_number);
        let evm_opts = EvmOpts {
            fork_url: Some(fork_url.to_string()),
            fork_block_number,
            env: foundry_evm::opts::Env {
                chain_id: None,
                code_size_limit: None,
                gas_limit: u64::MAX,
                ..Default::default()
            },
            memory_limit: u64::MAX,
            ..Default::default()
        };

        let create_fork = CreateFork {
            url: fork_url.to_string(),
            enable_caching: true,
            env: evm_opts.fork_evm_env(fork_url).await.unwrap().0,
            evm_opts,
        };

        let db = Backend::spawn(Some(create_fork.clone())).await;

        let builder = if let Some(gas) = gas_limit {
            ExecutorBuilder::default()
                .gas_limit(Uint256::from(gas))
                .inspectors(|stack| stack.trace(true).debug(false))
        } else {
            ExecutorBuilder::default().inspectors(|stack| stack.trace(true).debug(false))
        };

        let mut forks_map = HashMap::new();
        forks_map.insert(fork_id, (U256::from(0), create_fork.env.cfg.spec_id));
        Self {
            executor: builder.build(env.unwrap_or(create_fork.env.clone()), db),
            forks: forks_map,
        }
    }

    /// Reads from the forked EVM using alloy typed arguments.
    /// # Arguments
    /// * `from_address` - The address to call from.
    /// * `to_address` - The address to call to.
    /// * `call` - The call to make.
    /// # Returns
    /// A result containing the raw call result and the typed return.
    pub fn alloy_read<T: SolCall>(
        &mut self,
        from_address: Address,
        to_address: Address,
        call: T,
    ) -> Result<ForkTypedReturn<T>, ForkCallError> {
        let mut env = Env::default();
        env.tx.caller = from_address.0 .0.into();
        env.tx.data = Bytes::from(call.abi_encode());
        env.tx.transact_to = TransactTo::Call(to_address.0 .0.into());

        let raw = self
            .executor
            .call_raw_with_env(env)
<<<<<<< HEAD
            .map_err(|e| ForkCallError::ExecutorError(e.to_string()))?;

        let typed_return = T::abi_decode_returns(&raw.result.0, true).map_err(|e| {
            ForkCallError::TypedError(format!(
                "Call:{:?} Error:{:?} Raw:{:?}",
                type_name::<T>(),
                e,
                raw
            ))
        })?;
=======
            .map_err(|_e| ForkCallError::ExecutorError)?;

        if raw.reverted {
            return Err(ForkCallError::Revert(raw));
        }

        let typed_return =
            C::abi_decode_returns(raw.result.to_vec().as_slice(), true).map_err(|e| {
                ForkCallError::TypedError(format!(
                    "Call:{:?} Error:{:?} Raw:{:?}",
                    type_name::<C>(),
                    e,
                    raw
                ))
            })?;
>>>>>>> 223fb04c
        Ok(ForkTypedReturn { raw, typed_return })
    }

    /// Writes to the forked EVM using alloy typed arguments.
    /// # Arguments
    /// * `from_address` - The address to call from.
    /// * `to_address` - The address to call to.
    /// * `call` - The call to make.
    /// * `value` - The value to send with the call.
    /// # Returns
    /// A result containing the raw call result and the typed return.
    pub fn alloy_write<T: SolCall>(
        &mut self,
        from_address: Address,
        to_address: Address,
        call: T,
        value: U256,
    ) -> Result<ForkTypedReturn<T>, ForkCallError> {
        let raw = self
            .executor
            .call_raw_committing(
                from_address.0 .0.into(),
                to_address.0 .0.into(),
                Bytes::from(call.abi_encode()),
                value,
            )
            .map_err(|e| ForkCallError::ExecutorError(e.to_string()))?;

<<<<<<< HEAD
        let typed_return = T::abi_decode_returns(&raw.result.0, true).map_err(|e| {
            ForkCallError::TypedError(format!("Call:{:?} Error:{:?}", type_name::<T>(), e))
        })?;
=======
        if raw.reverted {
            return Err(ForkCallError::Revert(raw));
        }

        let typed_return =
            C::abi_decode_returns(raw.result.to_vec().as_slice(), true).map_err(|e| {
                ForkCallError::TypedError(format!("Call:{:?} Error:{:?}", type_name::<C>(), e))
            })?;
>>>>>>> 223fb04c
        Ok(ForkTypedReturn { raw, typed_return })
    }

    /// adds new fork and sets it as active or if the fork already exists, selects it as active,
    /// does nothing if the fork is already the active fork.
    pub async fn add_or_select(
        &mut self,
        fork_url: &str,
        fork_block_number: Option<u64>,
        env: Option<Env>,
    ) -> Result<(), ForkCallError> {
        if self.forks.is_empty() {
            let forker = Self::new_with_fork(fork_url, fork_block_number, env, None).await;
            self.executor = forker.executor;
            self.forks = forker.forks;
            return Ok(());
        }
        let fork_id = ForkId::new(fork_url, fork_block_number);
        if let Some((local_fork_id, spec_id)) = self.forks.get(&fork_id) {
            if self.executor.backend.is_active_fork(*local_fork_id) {
                Ok(())
            } else {
                let mut journaled_state = JournaledState::new(*spec_id, vec![]);
                self.executor
                    .backend
                    .select_fork(
                        *local_fork_id,
                        &mut env.unwrap_or_default(),
                        &mut journaled_state,
                    )
                    .map(|_| ())
                    .map_err(|e| ForkCallError::ExecutorError(e.to_string()))
            }
        } else {
            let evm_opts = EvmOpts {
                fork_url: Some(fork_url.to_string()),
                fork_block_number,
                env: foundry_evm::opts::Env {
                    chain_id: None,
                    code_size_limit: None,
                    gas_limit: u64::MAX,
                    ..Default::default()
                },
                memory_limit: u64::MAX,
                ..Default::default()
            };
            let create_fork = CreateFork {
                url: fork_url.to_string(),
                enable_caching: true,
                env: evm_opts.fork_evm_env(fork_url).await.unwrap().0,
                evm_opts,
            };
            let mut journaled_state = JournaledState::new(create_fork.env.cfg.spec_id, vec![]);
            self.forks.insert(
                fork_id,
                (U256::from(self.forks.len()), create_fork.env.cfg.spec_id),
            );
            let default_env = create_fork.env.clone();
            self.executor
                .backend
                .create_select_fork(
                    create_fork,
                    &mut env.unwrap_or(default_env),
                    &mut journaled_state,
                )
                .map(|_| ())
                .map_err(|e| ForkCallError::ExecutorError(e.to_string()))
        }
    }

    /// Reads from the forked EVM.
    /// # Arguments
    /// * `from_address` - The address to call from.
    /// * `to_address` - The address to call to.
    /// * `calldata` - The calldata.
    /// # Returns
    /// A result containing the raw call result.
    pub fn read(
        &mut self,
        from_address: &[u8],
        to_address: &[u8],
        calldata: &[u8],
    ) -> Result<RawCallResult, ForkCallError> {
        if from_address.len() != 20 || to_address.len() != 20 {
            return Err(ForkCallError::ExecutorError("invalid address!".to_owned()));
        }
        let mut env = Env::default();
        env.tx.caller = Addr::from_slice(from_address);
        env.tx.data = Bytes::from(calldata.to_vec());
        env.tx.transact_to = TransactTo::Call(Addr::from_slice(to_address));
        // env.tx.gas_limit = 1000;
        // env.tx.gas_price = U256::from(20000);
        // env.tx.gas_priority_fee = Some(U256::from(20000));

        self.executor
            .call_raw_with_env(env)
            .map_err(|e| ForkCallError::ExecutorError(e.to_string()))
    }

    /// Writes to the forked EVM.
    /// # Arguments
    /// * `from_address` - The address to call from.
    /// * `to_address` - The address to call to.
    /// * `calldata` - The calldata.
    /// * `value` - The value to send with the call.
    /// # Returns
    /// A result containing the raw call result.
    pub fn write(
        &mut self,
        from_address: &[u8],
        to_address: &[u8],
        calldata: &[u8],
        value: U256,
    ) -> Result<RawCallResult, ForkCallError> {
        if from_address.len() != 20 || to_address.len() != 20 {
            return Err(ForkCallError::ExecutorError("invalid address!".to_owned()));
        }

        self.executor
            .call_raw_committing(
                Addr::from_slice(from_address),
                Addr::from_slice(to_address),
                Bytes::from(calldata.to_vec()),
                value,
            )
            .map_err(|e| ForkCallError::ExecutorError(e.to_string()))
    }
}

#[cfg(test)]

mod tests {
    use crate::namespace::CreateNamespace;

    use super::*;
    use alloy_primitives::U256;
    use alloy_sol_types::sol;
    use rain_interpreter_bindings::{
        DeployerISP::iParserCall,
        IInterpreterStoreV1::{getCall, setCall},
    };

    sol! {
        interface IERC20 {
            function balanceOf(address account) external view returns (uint256);
            function transfer(address to, uint256 amount) external returns (bool);
            function allowance(address owner, address spender) external view returns (uint256);
            function approve(address spender, uint256 amount) external returns (bool);
            function transferFrom(address from, address to, uint256 amount) external returns (bool);
        }
    }
    const USDT_POLYGON: &str = "0xc2132d05d31c914a87c6611c10748aeb04b58e8f";
    const USDT_BSC: &str = "0x55d398326f99059fF775485246999027B3197955";
    const POLYGON_FORK_NUMBER: u64 = 53717900;
    const BSC_FORK_NUMBER: u64 = 36281780;
    const POLYGON_FORK_URL: &str = "https://rpc.ankr.com/polygon";
    const BSC_FORK_URL: &str = "https://rpc.ankr.com/bsc";
    const BSC_ACC: &str = "0xee5B5B923fFcE93A870B3104b7CA09c3db80047A";
    const POLYGON_ACC: &str = "0xF977814e90dA44bFA03b6295A0616a897441aceC";
    const MUMBAI_FORK_URL: &str = "https://rpc.ankr.com/polygon_mumbai";
    const MUMBAI_FORK_NUMBER: u64 = 45658085;

    #[tokio::test(flavor = "multi_thread", worker_threads = 1)]
    async fn test_forker_read() {
        let mut forker =
            Forker::new_with_fork(MUMBAI_FORK_URL, Some(MUMBAI_FORK_NUMBER), None, None).await;

        let from_address = Address::default();
        let to_address: Address = "0x0754030e91F316B2d0b992fe7867291E18200A77"
            .parse::<Address>()
            .unwrap();
        let call = iParserCall {};
        let result = forker.alloy_read(from_address, to_address, call).unwrap();
        let parser_address = result.typed_return._0;
        let expected_address = "0x4f8024FB052DbE76b156C6C262Ad27e0F436AF98"
            .parse::<Address>()
            .unwrap();
        assert_eq!(parser_address, expected_address);
    }

    #[tokio::test(flavor = "multi_thread", worker_threads = 1)]
    async fn test_forker_write() {
        let mut forker =
            Forker::new_with_fork(MUMBAI_FORK_URL, Some(MUMBAI_FORK_NUMBER), None, None).await;
        let from_address = Address::repeat_byte(0x02);
        let to_address: Address = "0xF34e1f2BCeC2baD9c7bE8Aec359691839B784861"
            .parse::<Address>()
            .unwrap();
        let namespace = U256::from(1);
        let key = U256::from(3);
        let value = U256::from(4);
        let _set = forker
            .alloy_write(
                from_address,
                to_address,
                setCall {
                    namespace,
                    kvs: vec![key, value],
                },
                U256::from(0),
            )
            .unwrap();

        let fully_quallified_namespace =
            CreateNamespace::qualify_namespace(namespace.into(), from_address);

        let get = forker
            .alloy_read(
                from_address,
                to_address,
                getCall {
                    namespace: fully_quallified_namespace.into(),
                    key: U256::from(3),
                },
            )
            .unwrap()
            .typed_return
            ._0;
        assert_eq!(value, get);
    }

    #[tokio::test(flavor = "multi_thread", worker_threads = 1)]
    async fn test_multi_fork_read_write_switch() -> Result<(), ForkCallError> {
        let mut forker =
            Forker::new_with_fork(POLYGON_FORK_URL, Some(POLYGON_FORK_NUMBER), None, None).await;

        let from_address = Address::default();
        let to_address: Address = USDT_POLYGON.parse::<Address>().unwrap();
        let call = IERC20::balanceOfCall {
            account: POLYGON_ACC.parse::<Address>().unwrap(),
        };
        let result = forker.alloy_read(from_address, to_address, call).unwrap();
        let old_balance = result.typed_return._0;

        let from_address = POLYGON_ACC.parse::<Address>().unwrap();
        let to_address: Address = USDT_POLYGON.parse::<Address>().unwrap();
        let send_amount = U256::from(0xffu64);
        let transfer_call = IERC20::transferCall {
            to: Address::repeat_byte(0x2),
            amount: send_amount,
        };
        forker
            .alloy_write(from_address, to_address, transfer_call, U256::from(0))
            .unwrap();

        let from_address = Address::default();
        let to_address: Address = USDT_POLYGON.parse::<Address>().unwrap();
        let call = IERC20::balanceOfCall {
            account: POLYGON_ACC.parse::<Address>().unwrap(),
        };
        let result = forker.alloy_read(from_address, to_address, call).unwrap();
        let new_balance = result.typed_return._0;
        assert_eq!(new_balance, old_balance - send_amount);
        let polygon_balance = new_balance;

        // switch fork
        forker
            .add_or_select(BSC_FORK_URL, Some(BSC_FORK_NUMBER), None)
            .await?;

        let from_address = Address::default();
        let to_address: Address = USDT_BSC.parse::<Address>().unwrap();
        let call = IERC20::balanceOfCall {
            account: BSC_ACC.parse::<Address>().unwrap(),
        };
        let result = forker.alloy_read(from_address, to_address, call).unwrap();
        let old_balance = result.typed_return._0;

        let from_address = BSC_ACC.parse::<Address>().unwrap();
        let to_address: Address = USDT_BSC.parse::<Address>().unwrap();
        let send_amount = U256::from(0xffffffffu64);
        let transfer_call = IERC20::transferCall {
            to: Address::repeat_byte(0x2),
            amount: send_amount,
        };
        forker
            .alloy_write(from_address, to_address, transfer_call, U256::from(0))
            .unwrap();

        let from_address = Address::default();
        let to_address: Address = USDT_BSC.parse::<Address>().unwrap();
        let call = IERC20::balanceOfCall {
            account: BSC_ACC.parse::<Address>().unwrap(),
        };
        let result = forker.alloy_read(from_address, to_address, call).unwrap();
        let new_balance = result.typed_return._0;
        assert_eq!(new_balance, old_balance - send_amount);

        // switch fork
        forker
            .add_or_select(POLYGON_FORK_URL, Some(POLYGON_FORK_NUMBER), None)
            .await?;

        let from_address = Address::default();
        let to_address: Address = USDT_POLYGON.parse::<Address>().unwrap();
        let call = IERC20::balanceOfCall {
            account: POLYGON_ACC.parse::<Address>().unwrap(),
        };
        let result = forker.alloy_read(from_address, to_address, call).unwrap();
        let balance = result.typed_return._0;
        assert_eq!(balance, polygon_balance);

        Ok(())
    }
}<|MERGE_RESOLUTION|>--- conflicted
+++ resolved
@@ -1,3 +1,4 @@
+use crate::error::ForkCallError;
 use alloy_primitives::{Address, U256};
 use alloy_sol_types::SolCall;
 use foundry_evm::{
@@ -6,14 +7,11 @@
     fork::{CreateFork, ForkId},
     opts::EvmOpts,
 };
-<<<<<<< HEAD
 use revm::{
     primitives::{Address as Addr, Bytes, Env, SpecId, TransactTo, U256 as Uint256},
     JournaledState,
 };
 use std::{any::type_name, collections::HashMap};
-
-use crate::error::ForkCallError;
 
 /// Forker is thin wrapper around foundry for easily forking multiple evm
 /// networks with in-memory cache that provides easy to use read/write
@@ -21,20 +19,6 @@
 pub struct Forker {
     pub executor: Executor,
     forks: HashMap<ForkId, (LocalForkId, SpecId)>,
-=======
-use revm::primitives::{Bytes, Env, TransactTo, U256};
-use thiserror::Error;
-
-/// A forked EVM instance.
-/// This is a wrapper around the `foundry_evm` crate, providing a simplified
-/// interface for interacting with the EVM. It is used to interact with a forked
-/// EVM instance, allowing for reading and writing to the EVM. To persist state
-/// between calls, build an executor and pass it to the `read` and `write`
-/// methods. If no executor is passed, a new one will be created each time.
-pub struct ForkedEvm {
-    fork_opts: CreateFork,
-    backend: Backend,
->>>>>>> 223fb04c
 }
 
 pub struct ForkTypedReturn<C: SolCall> {
@@ -42,23 +26,10 @@
     pub typed_return: C::Return,
 }
 
-<<<<<<< HEAD
 impl Forker {
     /// Creates a new empty instance of `Forker`.
     pub async fn new(env: Option<Env>, gas_limit: Option<u64>) -> Forker {
         let db = Backend::spawn(None).await;
-=======
-#[derive(Debug, Error)]
-pub enum ForkCallError {
-    #[error("Executor error")]
-    ExecutorError,
-    #[error("Typed error: {0}")]
-    TypedError(String),
-    #[error("Revert: {:#?}", .0)]
-    Revert(RawCallResult),
-}
->>>>>>> 223fb04c
-
         let builder = if let Some(gas) = gas_limit {
             ExecutorBuilder::default()
                 .gas_limit(Uint256::from(gas))
@@ -150,8 +121,11 @@
         let raw = self
             .executor
             .call_raw_with_env(env)
-<<<<<<< HEAD
             .map_err(|e| ForkCallError::ExecutorError(e.to_string()))?;
+
+        if raw.reverted {
+            return Err(ForkCallError::Revert(raw));
+        }
 
         let typed_return = T::abi_decode_returns(&raw.result.0, true).map_err(|e| {
             ForkCallError::TypedError(format!(
@@ -161,23 +135,6 @@
                 raw
             ))
         })?;
-=======
-            .map_err(|_e| ForkCallError::ExecutorError)?;
-
-        if raw.reverted {
-            return Err(ForkCallError::Revert(raw));
-        }
-
-        let typed_return =
-            C::abi_decode_returns(raw.result.to_vec().as_slice(), true).map_err(|e| {
-                ForkCallError::TypedError(format!(
-                    "Call:{:?} Error:{:?} Raw:{:?}",
-                    type_name::<C>(),
-                    e,
-                    raw
-                ))
-            })?;
->>>>>>> 223fb04c
         Ok(ForkTypedReturn { raw, typed_return })
     }
 
@@ -206,20 +163,13 @@
             )
             .map_err(|e| ForkCallError::ExecutorError(e.to_string()))?;
 
-<<<<<<< HEAD
+        if raw.reverted {
+            return Err(ForkCallError::Revert(raw));
+        }
+
         let typed_return = T::abi_decode_returns(&raw.result.0, true).map_err(|e| {
             ForkCallError::TypedError(format!("Call:{:?} Error:{:?}", type_name::<T>(), e))
         })?;
-=======
-        if raw.reverted {
-            return Err(ForkCallError::Revert(raw));
-        }
-
-        let typed_return =
-            C::abi_decode_returns(raw.result.to_vec().as_slice(), true).map_err(|e| {
-                ForkCallError::TypedError(format!("Call:{:?} Error:{:?}", type_name::<C>(), e))
-            })?;
->>>>>>> 223fb04c
         Ok(ForkTypedReturn { raw, typed_return })
     }
 
