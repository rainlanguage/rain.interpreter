--- conflicted
+++ resolved
@@ -423,35 +423,20 @@
     #[tokio::test(flavor = "multi_thread", worker_threads = 1)]
     async fn test_forker_read() {
         let args = NewForkedEvm {
-<<<<<<< HEAD
-            fork_url: POLYGON_FORK_URL.to_owned(),
-            fork_block_number: Some(POLYGON_FORK_NUMBER),
-=======
             fork_url: CI_DEPLOY_SEPOLIA_RPC_URL.to_string(),
             fork_block_number: Some(*CI_FORK_SEPOLIA_BLOCK_NUMBER),
->>>>>>> 7b857d8a
         };
         let forker = Forker::new_with_fork(args, None, None).await;
 
         let from_address = Address::default();
-<<<<<<< HEAD
-        let to_address: Address = "0xF77b3c3f61af5a3cE7f7CE3cfFc117491104432E"
-            .parse::<Address>()
-            .unwrap();
-=======
         let to_address: Address = *CI_FORK_SEPOLIA_DEPLOYER_ADDRESS;
->>>>>>> 7b857d8a
         let call = iParserCall {};
         let result = forker
             .alloy_call(from_address, to_address, call, false)
             .await
             .unwrap();
         let parser_address = result.typed_return._0;
-<<<<<<< HEAD
-        let expected_address = "0x8F61d274aaB5D8CFD82dc266529EAe33020386a9"
-=======
         let expected_address = "0x90caf23ea7e507bb722647b0674e50d8d6468234"
->>>>>>> 7b857d8a
             .parse::<Address>()
             .unwrap();
         assert_eq!(parser_address, expected_address);
@@ -460,21 +445,12 @@
     #[tokio::test(flavor = "multi_thread", worker_threads = 1)]
     async fn test_forker_write() {
         let args = NewForkedEvm {
-<<<<<<< HEAD
-            fork_url: POLYGON_FORK_URL.to_owned(),
-            fork_block_number: Some(POLYGON_FORK_NUMBER),
-=======
             fork_url: CI_DEPLOY_SEPOLIA_RPC_URL.to_string(),
             fork_block_number: Some(*CI_FORK_SEPOLIA_BLOCK_NUMBER),
->>>>>>> 7b857d8a
         };
         let mut forker = Forker::new_with_fork(args, None, None).await;
 
         let from_address = Address::repeat_byte(0x02);
-<<<<<<< HEAD
-        let to_address: Address = "0x0eA6d458488d1cf51695e1D6e4744e6FB715d37C"
-            .parse::<Address>()
-=======
         let store_call = iStoreCall {};
         let store_result = forker
             .alloy_call(
@@ -484,7 +460,6 @@
                 false,
             )
             .await
->>>>>>> 7b857d8a
             .unwrap();
         let store_address: Address = store_result.typed_return._0;
 
