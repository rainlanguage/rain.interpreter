<<<<<<< HEAD
use alloy_sol_types::SolCall;
use anyhow::anyhow;
use rain_interpreter_bindings::IParserV1::parseCall;
use std::path::PathBuf;

=======
>>>>>>> 223fb04c
use crate::execute::Execute;
use crate::fork::NewForkedEvmCliArgs;
use crate::output::SupportedOutputEncoding;
use alloy_primitives::Address;
use anyhow::anyhow;
use anyhow::Result;
use clap::Args;
<<<<<<< HEAD
use rain_interpreter_eval::fork::Forker;
=======
use rain_interpreter_eval::eval::ForkParseArgs;
use rain_interpreter_eval::fork::ForkedEvm;
use std::path::PathBuf;

#[derive(Args, Clone, Debug)]
pub struct ForkParseArgsCli {
    #[arg(short, long, help = "The address of the deployer")]
    deployer: Address,

    #[arg(short, long, help = "The Rainlang string to parse")]
    rainlang_string: String,
}

impl From<ForkParseArgsCli> for ForkParseArgs {
    fn from(args: ForkParseArgsCli) -> Self {
        ForkParseArgs {
            deployer: args.deployer,
            rainlang_string: args.rainlang_string,
        }
    }
}
>>>>>>> 223fb04c

#[derive(Args, Clone)]
pub struct Parse {
    /// Output path. If not specified, the output is written to stdout.
    #[arg(short, long)]
    output_path: Option<PathBuf>,
    /// Output encoding. If not specified, the output is written in binary format.
    #[arg(short = 'E', long, default_value = "binary")]
    output_encoding: SupportedOutputEncoding,

    #[command(flatten)]
    forked_evm: NewForkedEvmCliArgs,

    #[command(flatten)]
    fork_parse_args: ForkParseArgsCli,
}

impl Execute for Parse {
    async fn execute(&self) -> Result<()> {
<<<<<<< HEAD
        let mut forker = Forker::new_with_fork(
            &self.forked_evm.fork_url,
            self.forked_evm.fork_block_number,
            None,
            None,
        )
        .await;
        let result = forker
            .fork_parse(&self.rainlang_string, self.deployer)
=======
        let mut forked_evm = ForkedEvm::new(self.forked_evm.clone().into()).await;
        let result = forked_evm
            .fork_parse(self.fork_parse_args.clone().into())
>>>>>>> 223fb04c
            .await;

        match result {
            Ok(res) => crate::output::output(
                &self.output_path,
                self.output_encoding.clone(),
                parseCall::abi_encode_returns(&(res.bytecode, res.constants)).as_slice(),
            ),
            Err(e) => Err(anyhow!("Error: {:?}", e)),
        }
    }
}<|MERGE_RESOLUTION|>--- conflicted
+++ resolved
@@ -1,23 +1,13 @@
-<<<<<<< HEAD
-use alloy_sol_types::SolCall;
-use anyhow::anyhow;
-use rain_interpreter_bindings::IParserV1::parseCall;
-use std::path::PathBuf;
-
-=======
->>>>>>> 223fb04c
 use crate::execute::Execute;
 use crate::fork::NewForkedEvmCliArgs;
 use crate::output::SupportedOutputEncoding;
 use alloy_primitives::Address;
+use alloy_sol_types::SolCall;
 use anyhow::anyhow;
 use anyhow::Result;
 use clap::Args;
-<<<<<<< HEAD
+use rain_interpreter_bindings::IParserV1::parseCall;
 use rain_interpreter_eval::fork::Forker;
-=======
-use rain_interpreter_eval::eval::ForkParseArgs;
-use rain_interpreter_eval::fork::ForkedEvm;
 use std::path::PathBuf;
 
 #[derive(Args, Clone, Debug)]
@@ -28,16 +18,6 @@
     #[arg(short, long, help = "The Rainlang string to parse")]
     rainlang_string: String,
 }
-
-impl From<ForkParseArgsCli> for ForkParseArgs {
-    fn from(args: ForkParseArgsCli) -> Self {
-        ForkParseArgs {
-            deployer: args.deployer,
-            rainlang_string: args.rainlang_string,
-        }
-    }
-}
->>>>>>> 223fb04c
 
 #[derive(Args, Clone)]
 pub struct Parse {
@@ -57,7 +37,6 @@
 
 impl Execute for Parse {
     async fn execute(&self) -> Result<()> {
-<<<<<<< HEAD
         let mut forker = Forker::new_with_fork(
             &self.forked_evm.fork_url,
             self.forked_evm.fork_block_number,
@@ -66,12 +45,10 @@
         )
         .await;
         let result = forker
-            .fork_parse(&self.rainlang_string, self.deployer)
-=======
-        let mut forked_evm = ForkedEvm::new(self.forked_evm.clone().into()).await;
-        let result = forked_evm
-            .fork_parse(self.fork_parse_args.clone().into())
->>>>>>> 223fb04c
+            .fork_parse(
+                &self.fork_parse_args.rainlang_string,
+                self.fork_parse_args.deployer,
+            )
             .await;
 
         match result {
