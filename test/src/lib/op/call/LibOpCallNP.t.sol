// SPDX-License-Identifier: CAL
pragma solidity =0.8.25;

import {
    IInterpreterV4,
    FullyQualifiedNamespace,
    Operand,
    SourceIndexV2,
    EvalV4
} from "rain.interpreter.interface/interface/unstable/IInterpreterV4.sol";
import {IInterpreterStoreV2} from "rain.interpreter.interface/interface/IInterpreterStoreV2.sol";
import {OpTest} from "test/abstract/OpTest.sol";
import {BytecodeTest} from "rain.interpreter.interface/../test/abstract/BytecodeTest.sol";
import {IntegrityCheckStateNP} from "src/lib/integrity/LibIntegrityCheckNP.sol";
import {LibOpCallNP, CallOutputsExceedSource} from "src/lib/op/call/LibOpCallNP.sol";
import {LibBytecode, SourceIndexOutOfBounds} from "rain.interpreter.interface/lib/bytecode/LibBytecode.sol";
import {BadOpInputsLength} from "src/lib/integrity/LibIntegrityCheckNP.sol";
import {STACK_TRACER} from "src/lib/state/LibInterpreterStateNP.sol";
import {LibOperand} from "test/lib/operand/LibOperand.sol";

/// @title LibOpCallNPTest
/// @notice Test the LibOpCallNP library that includes the "call" word.
contract LibOpCallNPTest is OpTest, BytecodeTest {
    /// Directly test the integrity logic of LibOpCallNP. This tests that if the
    /// outputs in the operand exceed the outputs available from the source, then
    /// the call will revert.
    function testOpCallNPIntegrityTooManyOutputs(
        IntegrityCheckStateNP memory state,
        uint256 inputs,
        uint256 outputs,
        uint8 sourceCount,
        bytes32 seed
    ) external {
        inputs = bound(inputs, 0, 0x0F);

        conformBytecode(state.bytecode, sourceCount, seed);

        uint256 sourcePosition = randomSourcePosition(state.bytecode, seed);
        uint256 sourceOutputs = uint8(state.bytecode[sourcePosition + 3]);
        vm.assume(sourceOutputs < 0x0F);
        outputs = bound(outputs, sourceOutputs + 1, 0x0F);

        uint256 sourceIndex = randomSourceIndex(state.bytecode, seed);
        assertTrue(sourceIndex <= type(uint16).max);

        Operand operand = LibOperand.build(uint8(inputs), uint8(outputs), uint16(sourceIndex));
        vm.expectRevert(abi.encodeWithSelector(CallOutputsExceedSource.selector, sourceOutputs, outputs));
        LibOpCallNP.integrity(state, operand);
    }

    /// Directly test the integrity logic of LibOpCallNP. This tests that if the
    /// source index in the operand is outside the source count of the bytecode,
    /// this will revert as `SourceIndexOutOfBounds`.
    function testOpCallNPIntegritySourceIndexOutOfBounds(
        IntegrityCheckStateNP memory state,
        uint256 inputs,
        uint256 outputs,
        uint256 sourceCount,
        uint256 sourceIndex,
        bytes32 seed
    ) external {
        inputs = bound(inputs, 0, 0x0F);
        outputs = bound(outputs, 0, 0x0F);

        conformBytecode(state.bytecode, sourceCount, seed);
        sourceCount = LibBytecode.sourceCount(state.bytecode);

        sourceIndex = bound(sourceIndex, sourceCount, type(uint16).max);

        Operand operand = LibOperand.build(uint8(inputs), uint8(outputs), uint16(sourceIndex));
        vm.expectRevert(abi.encodeWithSelector(SourceIndexOutOfBounds.selector, sourceIndex, state.bytecode));
        LibOpCallNP.integrity(state, operand);
    }

    /// Directly test the integrity logic of LibOpCallNP. This tests that if the
    /// outputs in the operand are within the bounds set by the source, then the
    /// inputs is always specified by the source (callee), and the outputs are
    /// always specified by the operand (caller).
    function testOpCallNPIntegrityIO(
        IntegrityCheckStateNP memory state,
        uint256 inputs,
        uint256 outputs,
        uint8 sourceCount,
        bytes32 seed
    ) external pure {
        inputs = bound(inputs, 0, 0x0F);

        conformBytecode(state.bytecode, sourceCount, seed);

        uint256 sourcePosition = randomSourcePosition(state.bytecode, seed);
        uint256 sourceOutputs = uint8(state.bytecode[sourcePosition + 3]);
        outputs = bound(outputs, 0, sourceOutputs > 0x0F ? 0x0F : sourceOutputs);

        uint256 sourceIndex = randomSourceIndex(state.bytecode, seed);
        assertTrue(sourceIndex <= type(uint8).max);

        Operand operand = LibOperand.build(uint8(inputs), uint8(outputs), uint16(sourceIndex));
        (uint256 calcInputs, uint256 calcOutputs) = LibOpCallNP.integrity(state, operand);
        uint256 sourceInputs = uint8(state.bytecode[sourcePosition + 2]);
        assertEq(calcInputs, sourceInputs, "inputs");
        assertEq(calcOutputs, outputs, "outputs");
    }

    /// Boilerplate for testing that a source does not exist.
    function checkSourceDoesNotExist(bytes memory rainlang, uint256 sourceIndex, bytes memory bytecode) internal {
        checkUnhappyParse2(rainlang, abi.encodeWithSelector(SourceIndexOutOfBounds.selector, sourceIndex, bytecode));
    }

    /// Test that the eval of a call into a source that doesn't exist reverts
    /// upon deploy.
    function testOpCallNPRunSourceDoesNotExist() external {
        // 0 inputs and outputs different source indexes.
        checkSourceDoesNotExist(": call<1>();", 1, hex"010000010000000b000001");
        checkSourceDoesNotExist(": call<2>();", 2, hex"010000010000000b000002");
        // 1 input and 0 outputs different source indexes.
        checkSourceDoesNotExist(": call<1>(1);", 1, hex"01000002010000011000000b010001");
        checkSourceDoesNotExist(": call<2>(1);", 2, hex"01000002010000011000000b010002");
        // 0 inputs and 1 output different source indexes.
        checkSourceDoesNotExist("_: call<1>();", 1, hex"010000010100010b100001");
        checkSourceDoesNotExist("_: call<2>();", 2, hex"010000010100010b100002");
        // Several inputs and outputs different source indexes.
        checkSourceDoesNotExist("a b: call<1>(10 5);", 1, hex"0100000302000201100001011000000b220001");
        checkSourceDoesNotExist("a b: call<2>(10 5);", 2, hex"0100000302000201100001011000000b220002");
        // Multiple sources.
        checkSourceDoesNotExist(": call<2>();:;", 2, hex"0200000008010000000b00000200000000");
        checkSourceDoesNotExist(": call<3>();:;", 3, hex"0200000008010000000b00000300000000");
    }

    struct ExpectedTrace {
        uint256 parentSourceIndex;
        uint256 sourceIndex;
        uint256[] stack;
    }

    function checkCallNPTraces(bytes memory rainlang, ExpectedTrace[] memory traces) internal {
        for (uint256 i = 0; i < traces.length; ++i) {
            vm.expectCall(
                STACK_TRACER,
                abi.encodePacked(
                    bytes2(uint16(traces[i].parentSourceIndex)), bytes2(uint16(traces[i].sourceIndex)), traces[i].stack
                ),
                1
            );
        }
        bytes memory bytecode = iDeployer.parse2(rainlang);
        (uint256[] memory stack, uint256[] memory kvs) = iInterpreter.eval4(
            EvalV4({
                store: iStore,
                namespace: FullyQualifiedNamespace.wrap(0),
                bytecode: bytecode,
                sourceIndex: SourceIndexV2.wrap(0),
                context: new uint256[][](0),
                inputs: new uint256[](0),
                stateOverlay: new uint256[](0)
            })
        );
        (stack, kvs);
    }

    function testCallTraceOuterOnly() external {
        ExpectedTrace[] memory traces = new ExpectedTrace[](1);
        traces[0].sourceIndex = 0;
        traces[0].stack = new uint256[](1);
        traces[0].stack[0] = 1e18;
        checkCallNPTraces("_: 1;", traces);
    }

    function testCallTraceInnerOnly() external {
        ExpectedTrace[] memory traces = new ExpectedTrace[](2);
        traces[0].sourceIndex = 0;
        traces[0].stack = new uint256[](0);
        traces[1].sourceIndex = 1;
        traces[1].stack = new uint256[](1);
        traces[1].stack[0] = 1e18;
        checkCallNPTraces(":call<1>();_:1;", traces);
    }

    // function testCallTraceOuterAndInner() external {
    //     ExpectedTrace[] memory traces = new ExpectedTrace[](2);
    //     traces[0].sourceIndex = 0;
    //     traces[0].stack = new uint256[](1);
    //     traces[0].stack[0] = 2e18;
    //     traces[1].sourceIndex = 1;
    //     traces[1].stack = new uint256[](1);
    //     traces[1].stack[0] = 1e18;
    //     checkCallNPTraces("_:add(call<1>() 1);_:1;", traces);
    // }

    // function testCallTraceOuterAndTwoInner() external {
    //     ExpectedTrace[] memory traces = new ExpectedTrace[](3);
    //     traces[0].sourceIndex = 0;
    //     traces[0].stack = new uint256[](1);
    //     traces[0].stack[0] = 12e18;
    //     traces[1].parentSourceIndex = 0;
    //     traces[1].sourceIndex = 1;
    //     traces[1].stack = new uint256[](2);
    //     traces[1].stack[1] = 2e18;
    //     traces[1].stack[0] = 11e18;
    //     traces[2].parentSourceIndex = 1;
    //     traces[2].sourceIndex = 2;
    //     traces[2].stack = new uint256[](1);
    //     traces[2].stack[0] = 10e18;
    //     checkCallNPTraces("_:add(call<1>(2) 1);two:,_:add(call<2>() 1);_:10;", traces);
    // }

    /// Boilerplate for checking the stack and kvs of a call.
    function checkCallNPRun(bytes memory rainlang, uint256[] memory stack, uint256[] memory kvs) internal view {
        bytes memory bytecode = iDeployer.parse2(rainlang);
        (uint256[] memory actualStack, uint256[] memory actualKVs) = iInterpreter.eval4(
            EvalV4({
                store: iStore,
                namespace: FullyQualifiedNamespace.wrap(0),
                bytecode: bytecode,
                sourceIndex: SourceIndexV2.wrap(0),
                context: new uint256[][](0),
                inputs: new uint256[](0),
                stateOverlay: new uint256[](0)
            })
        );
        assertEq(actualStack.length, stack.length, "stack length");
        for (uint256 i = 0; i < stack.length; i++) {
            assertEq(actualStack[i], stack[i], "stack[i]");
        }
        assertEq(actualKVs.length, kvs.length, "kvs length");
        for (uint256 i = 0; i < kvs.length; i++) {
            assertEq(actualKVs[i], kvs[i], "kvs[i]");
        }
    }

<<<<<<< HEAD
    // /// Test the eval of call to see various stacks.
    // function testOpCallNPRunNoIO() external {
    //     // Check evals that result in no stack or kvs.
    //     uint256[] memory stack = new uint256[](0);
    //     uint256[] memory kvs = new uint256[](0);
    //     // 0 IO, call noop.
    //     checkCallNPRun(":call<1>();:;", stack, kvs);
    //     // Single input and no outputs.
    //     checkCallNPRun(":call<1>(10);ten:;", stack, kvs);

    //     // Check evals that result in a stack of one item but no kvs.
    //     stack = new uint256[](1);
    //     // Single input and single output.
    //     stack[0] = 10e18;
    //     checkCallNPRun("ten:call<1>(10);ten:;", stack, kvs);
    //     // zero input single output.
    //     checkCallNPRun("ten:call<1>();ten:10;", stack, kvs);
    //     // Two inputs and one output.
    //     stack[0] = 12e18;
    //     checkCallNPRun("a: call<1>(10 11); ten eleven:,a b c:ten eleven 12;", stack, kvs);

    //     // Check evals that result in a stack of two items but no kvs.
    //     stack = new uint256[](2);
    //     // Order dependent inputs and outputs.
    //     stack[0] = 9e18;
    //     stack[1] = 2e18;
    //     checkCallNPRun("a b: call<1>(10 5); ten five:, a b: div(ten five) 9;", stack, kvs);

    //     // One input two outputs.
    //     stack[0] = 11e18;
    //     stack[1] = 10e18;
    //     checkCallNPRun("a b: call<1>(10); ten:,a b:ten 11;", stack, kvs);

    //     // Can call something with no IO purely for the kv side effects.
    //     stack = new uint256[](0);
    //     kvs = new uint256[](2);
    //     kvs[0] = 10e18;
    //     kvs[1] = 11e18;
    //     checkCallNPRun(":call<1>();:set(10 11);", stack, kvs);

    //     // Can call for side effects and also get a stack based on IO.
    //     stack = new uint256[](1);
    //     stack[0] = 10e18;
    //     checkCallNPRun("a:call<1>(9);nine:,:set(10 11),ret:add(nine 1);", stack, kvs);

    //     // Can call a few different things without a final stack.
    //     stack = new uint256[](0);
    //     kvs = new uint256[](0);
    //     checkCallNPRun(":call<1>();one two three: 1 2 3, :call<2>();five six: 5 6;", stack, kvs);
    // }
=======
    /// Test the eval of call to see various stacks.
    function testOpCallNPRunNoIO() external view {
        // Check evals that result in no stack or kvs.
        uint256[] memory stack = new uint256[](0);
        uint256[] memory kvs = new uint256[](0);
        // 0 IO, call noop.
        checkCallNPRun(":call<1>();:;", stack, kvs);
        // Single input and no outputs.
        checkCallNPRun(":call<1>(10);ten:;", stack, kvs);

        // Check evals that result in a stack of one item but no kvs.
        stack = new uint256[](1);
        // Single input and single output.
        stack[0] = 10e18;
        checkCallNPRun("ten:call<1>(10);ten:;", stack, kvs);
        // zero input single output.
        checkCallNPRun("ten:call<1>();ten:10;", stack, kvs);
        // Two inputs and one output.
        stack[0] = 12e18;
        checkCallNPRun("a: call<1>(10 11); ten eleven:,a b c:ten eleven 12;", stack, kvs);

        // Check evals that result in a stack of two items but no kvs.
        stack = new uint256[](2);
        // Order dependent inputs and outputs.
        stack[0] = 9e18;
        stack[1] = 2e18;
        checkCallNPRun("a b: call<1>(10 5); ten five:, a b: div(ten five) 9;", stack, kvs);

        // One input two outputs.
        stack[0] = 11e18;
        stack[1] = 10e18;
        checkCallNPRun("a b: call<1>(10); ten:,a b:ten 11;", stack, kvs);

        // Can call something with no IO purely for the kv side effects.
        stack = new uint256[](0);
        kvs = new uint256[](2);
        kvs[0] = 10e18;
        kvs[1] = 11e18;
        checkCallNPRun(":call<1>();:set(10 11);", stack, kvs);

        // Can call for side effects and also get a stack based on IO.
        stack = new uint256[](1);
        stack[0] = 10e18;
        checkCallNPRun("a:call<1>(9);nine:,:set(10 11),ret:add(nine 1);", stack, kvs);

        // Can call a few different things without a final stack.
        stack = new uint256[](0);
        kvs = new uint256[](0);
        checkCallNPRun(":call<1>();one two three: 1 2 3, :call<2>();five six: 5 6;", stack, kvs);
    }
>>>>>>> 7e20770c

    /// Boilerplate to check a generic runtime error happens upon recursion.
    function checkCallNPRunRecursive(bytes memory rainlang) internal {
        bytes memory bytecode = iDeployer.parse2(rainlang);
        // But it will unconditionally happen at runtime.
        vm.expectRevert();
        (uint256[] memory stack, uint256[] memory kvs) = iInterpreter.eval4(
            EvalV4({
                store: iStore,
                namespace: FullyQualifiedNamespace.wrap(0),
                bytecode: bytecode,
                sourceIndex: SourceIndexV2.wrap(0),
                context: new uint256[][](0),
                inputs: new uint256[](0),
                stateOverlay: new uint256[](0)
            })
        );
        (stack, kvs);
    }

    // /// Test that recursive calls are a (very gas intensive) runtime error.
    // function testOpCallNPRunRecursive() external {
    //     // Simple call self.
    //     checkCallNPRunRecursive(":call<0>();");
    //     // Ping pong between two calls.
    //     checkCallNPRunRecursive(":call<1>();:call<0>();");
    //     // If is eager so doesn't help.
    //     checkCallNPRunRecursive("a:call<1>(1);do-call:,a:if(do-call call<1>(0) 5);");
    // }

    /// Test a mismatch in the inputs from caller and callee.
    function testOpCallNPRunInputsMismatch() external {
        vm.expectRevert(abi.encodeWithSelector(BadOpInputsLength.selector, 2, 1, 2));
        bytes memory bytecode = iDeployer.parse2("a: call<1>(10 11); ten:,a b c:ten 11 12;");
        (bytecode);
    }

    /// Test a mismatch in the outputs from caller and callee.
    function testOpCallNPRunOutputsMismatch() external {
        vm.expectRevert(abi.encodeWithSelector(CallOutputsExceedSource.selector, 3, 4));
        bytes memory bytecode = iDeployer.parse2("ten eleven a b: call<1>(10 11); ten eleven:,a:9;");
        (bytecode);
    }
}<|MERGE_RESOLUTION|>--- conflicted
+++ resolved
@@ -227,9 +227,8 @@
         }
     }
 
-<<<<<<< HEAD
     // /// Test the eval of call to see various stacks.
-    // function testOpCallNPRunNoIO() external {
+    // function testOpCallNPRunNoIO() external view {
     //     // Check evals that result in no stack or kvs.
     //     uint256[] memory stack = new uint256[](0);
     //     uint256[] memory kvs = new uint256[](0);
@@ -278,58 +277,6 @@
     //     kvs = new uint256[](0);
     //     checkCallNPRun(":call<1>();one two three: 1 2 3, :call<2>();five six: 5 6;", stack, kvs);
     // }
-=======
-    /// Test the eval of call to see various stacks.
-    function testOpCallNPRunNoIO() external view {
-        // Check evals that result in no stack or kvs.
-        uint256[] memory stack = new uint256[](0);
-        uint256[] memory kvs = new uint256[](0);
-        // 0 IO, call noop.
-        checkCallNPRun(":call<1>();:;", stack, kvs);
-        // Single input and no outputs.
-        checkCallNPRun(":call<1>(10);ten:;", stack, kvs);
-
-        // Check evals that result in a stack of one item but no kvs.
-        stack = new uint256[](1);
-        // Single input and single output.
-        stack[0] = 10e18;
-        checkCallNPRun("ten:call<1>(10);ten:;", stack, kvs);
-        // zero input single output.
-        checkCallNPRun("ten:call<1>();ten:10;", stack, kvs);
-        // Two inputs and one output.
-        stack[0] = 12e18;
-        checkCallNPRun("a: call<1>(10 11); ten eleven:,a b c:ten eleven 12;", stack, kvs);
-
-        // Check evals that result in a stack of two items but no kvs.
-        stack = new uint256[](2);
-        // Order dependent inputs and outputs.
-        stack[0] = 9e18;
-        stack[1] = 2e18;
-        checkCallNPRun("a b: call<1>(10 5); ten five:, a b: div(ten five) 9;", stack, kvs);
-
-        // One input two outputs.
-        stack[0] = 11e18;
-        stack[1] = 10e18;
-        checkCallNPRun("a b: call<1>(10); ten:,a b:ten 11;", stack, kvs);
-
-        // Can call something with no IO purely for the kv side effects.
-        stack = new uint256[](0);
-        kvs = new uint256[](2);
-        kvs[0] = 10e18;
-        kvs[1] = 11e18;
-        checkCallNPRun(":call<1>();:set(10 11);", stack, kvs);
-
-        // Can call for side effects and also get a stack based on IO.
-        stack = new uint256[](1);
-        stack[0] = 10e18;
-        checkCallNPRun("a:call<1>(9);nine:,:set(10 11),ret:add(nine 1);", stack, kvs);
-
-        // Can call a few different things without a final stack.
-        stack = new uint256[](0);
-        kvs = new uint256[](0);
-        checkCallNPRun(":call<1>();one two three: 1 2 3, :call<2>();five six: 5 6;", stack, kvs);
-    }
->>>>>>> 7e20770c
 
     /// Boilerplate to check a generic runtime error happens upon recursion.
     function checkCallNPRunRecursive(bytes memory rainlang) internal {
