// SPDX-License-Identifier: CAL
pragma solidity =0.8.25;

import {OpTest} from "test/abstract/OpTest.sol";
import {LibOpMaxUint256NP} from "src/lib/op/evm/LibOpMaxUint256NP.sol";
import {IntegrityCheckStateNP, BadOpInputsLength} from "src/lib/integrity/LibIntegrityCheckNP.sol";
import {
    IInterpreterV4,
    Operand,
    SourceIndexV2,
    FullyQualifiedNamespace
<<<<<<< HEAD
} from "rain.interpreter.interface/interface/unstable/IInterpreterV4.sol";
import {InterpreterStateNP, LibInterpreterStateNP} from "src/lib/state/LibInterpreterStateNP.sol";
import {LibContext} from "rain.interpreter.interface/lib/caller/LibContext.sol";
import {IInterpreterStoreV2} from "rain.interpreter.interface/interface/IInterpreterStoreV2.sol";
import {SignedContextV1} from "rain.interpreter.interface/interface/IInterpreterCallerV3.sol";
=======
} from "rain.interpreter.interface/interface/deprecated/IInterpreterV2.sol";
import {InterpreterStateNP, LibInterpreterStateNP} from "src/lib/state/LibInterpreterStateNP.sol";
import {LibContext} from "rain.interpreter.interface/lib/caller/LibContext.sol";
import {LibEncodedDispatch} from "rain.interpreter.interface/lib/deprecated/caller/LibEncodedDispatch.sol";
import {IInterpreterStoreV2} from "rain.interpreter.interface/interface/IInterpreterStoreV2.sol";
import {SignedContextV1} from "rain.interpreter.interface/interface/deprecated/IInterpreterCallerV2.sol";
>>>>>>> a29afe65
import {LibOperand} from "test/lib/operand/LibOperand.sol";

/// @title LibOpMaxUint256NPTest
/// @notice Test the runtime and integrity time logic of LibOpMaxUint256NP.
contract LibOpMaxUint256NPTest is OpTest {
    using LibInterpreterStateNP for InterpreterStateNP;

    /// Directly test the integrity logic of LibOpMaxUint256NP.
    function testOpMaxUint256NPIntegrity(
        IntegrityCheckStateNP memory state,
        uint8 inputs,
        uint8 outputs,
        uint16 operandData
    ) external pure {
        inputs = uint8(bound(inputs, 0, 0x0F));
        outputs = uint8(bound(outputs, 0, 0x0F));
        (uint256 calcInputs, uint256 calcOutputs) =
            LibOpMaxUint256NP.integrity(state, LibOperand.build(inputs, outputs, operandData));

        assertEq(calcInputs, 0);
        assertEq(calcOutputs, 1);
    }

    /// Directly test the runtime logic of LibOpMaxUint256NP. This tests that the
    /// opcode correctly pushes the max uint256 onto the stack.
    function testOpMaxUint256NPRun() external view {
        InterpreterStateNP memory state = opTestDefaultInterpreterState();
        uint256[] memory inputs = new uint256[](0);
        Operand operand = LibOperand.build(0, 1, 0);
        opReferenceCheck(
            state, operand, LibOpMaxUint256NP.referenceFn, LibOpMaxUint256NP.integrity, LibOpMaxUint256NP.run, inputs
        );
    }

    /// Test the eval of LibOpMaxUint256NP parsed from a string.
<<<<<<< HEAD
    function testOpMaxUint256NPEval() external {
        checkHappy("_: max-value();", type(uint256).max, "");
=======
    function testOpMaxUint256NPEval(FullyQualifiedNamespace namespace) external view {
        bytes memory bytecode = iDeployer.parse2("_: max-value();");

        (uint256[] memory stack, uint256[] memory kvs) = iInterpreter.eval3(
            iStore,
            namespace,
            bytecode,
            SourceIndexV2.wrap(0),
            LibContext.build(new uint256[][](0), new SignedContextV1[](0)),
            new uint256[](0)
        );

        assertEq(stack.length, 1);
        assertEq(stack[0], type(uint256).max);
        assertEq(kvs.length, 0);
>>>>>>> a29afe65
    }

    /// Test that a max-value with inputs fails integrity check.
    function testOpMaxUint256NPEvalFail() public {
        vm.expectRevert(abi.encodeWithSelector(BadOpInputsLength.selector, 1, 0, 1));
        bytes memory bytecode = iDeployer.parse2("_: max-value(0x00);");
        (bytecode);
    }

    function testOpMaxUint256NPZeroOutputs() external {
        checkBadOutputs(": max-value();", 0, 1, 0);
    }

    function testOpMaxUint256NPTwoOutputs() external {
        checkBadOutputs("_ _: max-value();", 0, 1, 2);
    }
}<|MERGE_RESOLUTION|>--- conflicted
+++ resolved
@@ -9,20 +9,11 @@
     Operand,
     SourceIndexV2,
     FullyQualifiedNamespace
-<<<<<<< HEAD
 } from "rain.interpreter.interface/interface/unstable/IInterpreterV4.sol";
 import {InterpreterStateNP, LibInterpreterStateNP} from "src/lib/state/LibInterpreterStateNP.sol";
 import {LibContext} from "rain.interpreter.interface/lib/caller/LibContext.sol";
 import {IInterpreterStoreV2} from "rain.interpreter.interface/interface/IInterpreterStoreV2.sol";
 import {SignedContextV1} from "rain.interpreter.interface/interface/IInterpreterCallerV3.sol";
-=======
-} from "rain.interpreter.interface/interface/deprecated/IInterpreterV2.sol";
-import {InterpreterStateNP, LibInterpreterStateNP} from "src/lib/state/LibInterpreterStateNP.sol";
-import {LibContext} from "rain.interpreter.interface/lib/caller/LibContext.sol";
-import {LibEncodedDispatch} from "rain.interpreter.interface/lib/deprecated/caller/LibEncodedDispatch.sol";
-import {IInterpreterStoreV2} from "rain.interpreter.interface/interface/IInterpreterStoreV2.sol";
-import {SignedContextV1} from "rain.interpreter.interface/interface/deprecated/IInterpreterCallerV2.sol";
->>>>>>> a29afe65
 import {LibOperand} from "test/lib/operand/LibOperand.sol";
 
 /// @title LibOpMaxUint256NPTest
@@ -58,26 +49,8 @@
     }
 
     /// Test the eval of LibOpMaxUint256NP parsed from a string.
-<<<<<<< HEAD
     function testOpMaxUint256NPEval() external {
         checkHappy("_: max-value();", type(uint256).max, "");
-=======
-    function testOpMaxUint256NPEval(FullyQualifiedNamespace namespace) external view {
-        bytes memory bytecode = iDeployer.parse2("_: max-value();");
-
-        (uint256[] memory stack, uint256[] memory kvs) = iInterpreter.eval3(
-            iStore,
-            namespace,
-            bytecode,
-            SourceIndexV2.wrap(0),
-            LibContext.build(new uint256[][](0), new SignedContextV1[](0)),
-            new uint256[](0)
-        );
-
-        assertEq(stack.length, 1);
-        assertEq(stack[0], type(uint256).max);
-        assertEq(kvs.length, 0);
->>>>>>> a29afe65
     }
 
     /// Test that a max-value with inputs fails integrity check.
