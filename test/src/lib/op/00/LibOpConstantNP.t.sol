// SPDX-License-Identifier: CAL
pragma solidity =0.8.25;

import {OpTest} from "test/abstract/OpTest.sol";

import {LibContext} from "rain.interpreter.interface/lib/caller/LibContext.sol";
import {LibBytecode} from "rain.interpreter.interface/lib/bytecode/LibBytecode.sol";
import {OutOfBoundsConstantRead, LibOpConstantNP} from "src/lib/op/00/LibOpConstantNP.sol";
import {LibInterpreterStateNP, InterpreterStateNP} from "src/lib/state/LibInterpreterStateNP.sol";
import {IntegrityCheckStateNP} from "src/lib/integrity/LibIntegrityCheckNP.sol";
import {
    Operand,
    SourceIndexV2,
    FullyQualifiedNamespace,
    EvalV4
} from "rain.interpreter.interface/interface/unstable/IInterpreterV4.sol";
import {IInterpreterStoreV2} from "rain.interpreter.interface/interface/IInterpreterStoreV2.sol";
import {SignedContextV1} from "rain.interpreter.interface/interface/IInterpreterCallerV3.sol";
import {LibOperand} from "test/lib/operand/LibOperand.sol";
import {BadOpOutputsLength} from "src/error/ErrIntegrity.sol";

/// @title LibOpConstantNPTest
/// @notice Test the runtime and integrity time logic of LibOpConstantNP.
contract LibOpConstantNPTest is OpTest {
    using LibInterpreterStateNP for InterpreterStateNP;

    /// Directly test the integrity logic of LibOpConstantNP. The operand always
    /// puts a single value on the stack. This tests the happy path where the
    /// operand points to a value in the constants array.
    function testOpConstantNPIntegrity(IntegrityCheckStateNP memory state, Operand operand) external pure {
        vm.assume(state.constants.length > 0);
        operand = Operand.wrap(bound(Operand.unwrap(operand), 0, state.constants.length - 1));

        (uint256 calcInputs, uint256 calcOutputs) = LibOpConstantNP.integrity(state, operand);

        assertEq(calcInputs, 0, "inputs");
        assertEq(calcOutputs, 1, "outputs");
    }

    /// Directly test the integrity logic of LibOpConstantNP. This tests the case
    /// where the operand points past the end of the constants array, which MUST
    /// always error as an OOB read.
    function testOpConstantNPIntegrityOOBConstants(IntegrityCheckStateNP memory state, Operand operand) external {
        operand = Operand.wrap(bound(Operand.unwrap(operand), state.constants.length, type(uint16).max));

        vm.expectRevert(
            abi.encodeWithSelector(
                OutOfBoundsConstantRead.selector, state.opIndex, state.constants.length, Operand.unwrap(operand)
            )
        );
        LibOpConstantNP.integrity(state, operand);
    }

    /// Directly test the runtime logic of LibOpConstantNP. This tests that the
    /// operand always puts a single value on the stack.
    function testOpConstantNPRun(uint256[] memory constants, uint16 constantIndex) external view {
        InterpreterStateNP memory state = opTestDefaultInterpreterState();
        state.constants = constants;
        vm.assume(state.constants.length > 0);
        vm.assume(state.constants.length <= type(uint16).max);
        constantIndex = uint16(bound(constantIndex, 0, uint16(state.constants.length - 1)));

        uint256[] memory inputs = new uint256[](0);
        opReferenceCheck(
            state,
            LibOperand.build(0, 1, constantIndex),
            LibOpConstantNP.referenceFn,
            LibOpConstantNP.integrity,
            LibOpConstantNP.run,
            inputs
        );
    }

    /// Test the case of an empty constants array via. an end to end test. We
    /// expect the deployer to revert, as the integrity check MUST fail.
    function testOpConstantEvalZeroConstants() external {
        vm.expectRevert(abi.encodeWithSelector(OutOfBoundsConstantRead.selector, 0, 0, 0));
        bytes memory bytecode = iDeployer.parse2("_ _ _: constant() constant() constant();");
        (bytecode);
    }

    /// Test the eval of a constant opcode parsed from a string.
<<<<<<< HEAD
    function testOpConstantEvalNPE2E() external {
        bytes memory bytecode = iDeployer.parse2("_ _: 2 1.001;");
=======
    function testOpConstantEvalNPE2E() external view {
        bytes memory bytecode = iDeployer.parse2("_ _: max-value() 1.001;");
>>>>>>> 7e20770c

        (uint256[] memory stack, uint256[] memory kvs) = iInterpreter.eval4(
            EvalV4({
                store: iStore,
                namespace: FullyQualifiedNamespace.wrap(0),
                bytecode: bytecode,
                sourceIndex: SourceIndexV2.wrap(0),
                context: LibContext.build(new uint256[][](0), new SignedContextV1[](0)),
                inputs: new uint256[](0),
                stateOverlay: new uint256[](0)
            })
        );
        assertEq(stack.length, 2);
        assertEq(stack[0], 1001e15);
        assertEq(stack[1], 2e18);
        assertEq(kvs.length, 0);
    }

    /// It is an error to have multiple outputs for a constant.
    function testOpConstantNPMultipleOutputErrorSugared() external {
        checkUnhappyParse2("_ _: 1;", abi.encodeWithSelector(BadOpOutputsLength.selector, 0, 1, 2));
    }

    /// It is an error to have multiple outputs for a constant.
    function testOpConstantNPMultipleOutputErrorUnsugared() external {
        checkUnhappyParse2("_:1,_ _: constant<0>();", abi.encodeWithSelector(BadOpOutputsLength.selector, 1, 1, 2));
    }

    /// It is an error to have zero outputs for a constant.
    function testOpConstantNPZeroOutputErrorSugared() external {
        checkUnhappyParse2(":1;", abi.encodeWithSelector(BadOpOutputsLength.selector, 0, 1, 0));
    }

    /// It is an error to have zero outputs for a constant.
    function testOpConstantNPZeroOutputErrorUnsugared() external {
        checkUnhappyParse2("_:1,:constant<0>();", abi.encodeWithSelector(BadOpOutputsLength.selector, 1, 1, 0));
    }
}<|MERGE_RESOLUTION|>--- conflicted
+++ resolved
@@ -80,13 +80,8 @@
     }
 
     /// Test the eval of a constant opcode parsed from a string.
-<<<<<<< HEAD
-    function testOpConstantEvalNPE2E() external {
+    function testOpConstantEvalNPE2E() external view {
         bytes memory bytecode = iDeployer.parse2("_ _: 2 1.001;");
-=======
-    function testOpConstantEvalNPE2E() external view {
-        bytes memory bytecode = iDeployer.parse2("_ _: max-value() 1.001;");
->>>>>>> 7e20770c
 
         (uint256[] memory stack, uint256[] memory kvs) = iInterpreter.eval4(
             EvalV4({
