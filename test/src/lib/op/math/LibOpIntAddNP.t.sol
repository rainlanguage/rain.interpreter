--- conflicted
+++ resolved
@@ -1,4 +1,3 @@
-<<<<<<< HEAD
 // // SPDX-License-Identifier: CAL
 // pragma solidity =0.8.25;
 
@@ -10,7 +9,10 @@
 // contract LibOpAddTest is OpTest {
 //     /// Directly test the integrity logic of LibOpAdd. This tests the happy
 //     /// path where the inputs and calc match.
-//     function testOpAddIntegrityHappy(IntegrityCheckStateNP memory state, uint8 inputs, uint16 operandData) external {
+//     function testOpAddIntegrityHappy(IntegrityCheckStateNP memory state, uint8 inputs, uint16 operandData)
+//         external
+//         pure
+//     {
 //         inputs = uint8(bound(inputs, 2, 0x0F));
 //         (uint256 calcInputs, uint256 calcOutputs) = LibOpAdd.integrity(state, LibOperand.build(inputs, 1, operandData));
 
@@ -18,23 +20,23 @@
 //         assertEq(calcOutputs, 1);
 //     }
 
-//     /// Directly test the integrity logic of LibOpAdd. This tests the unhappy
-//     /// path where the operand is invalid due to 0 inputs.
-//     function testOpAddIntegrityUnhappyZeroInputs(IntegrityCheckStateNP memory state) external {
-//         (uint256 calcInputs, uint256 calcOutputs) = LibOpAdd.integrity(state, Operand.wrap(0));
-//         // Calc inputs will be minimum 2.
-//         assertEq(calcInputs, 2);
-//         assertEq(calcOutputs, 1);
-//     }
+    // /// Directly test the integrity logic of LibOpAdd. This tests the unhappy
+    // /// path where the operand is invalid due to 0 inputs.
+    // function testOpAddIntegrityUnhappyZeroInputs(IntegrityCheckStateNP memory state) external pure {
+    //     (uint256 calcInputs, uint256 calcOutputs) = LibOpAdd.integrity(state, Operand.wrap(0));
+    //     // Calc inputs will be minimum 2.
+    //     assertEq(calcInputs, 2);
+    //     assertEq(calcOutputs, 1);
+    // }
 
-//     /// Directly test the integrity logic of LibOpAdd. This tests the unhappy
-//     /// path where the operand is invalid due to 1 inputs.
-//     function testOpAddIntegrityUnhappyOneInput(IntegrityCheckStateNP memory state) external {
-//         (uint256 calcInputs, uint256 calcOutputs) = LibOpAdd.integrity(state, Operand.wrap(0x010000));
-//         // Calc inputs will be minimum 2.
-//         assertEq(calcInputs, 2);
-//         assertEq(calcOutputs, 1);
-//     }
+    // /// Directly test the integrity logic of LibOpAdd. This tests the unhappy
+    // /// path where the operand is invalid due to 1 inputs.
+    // function testOpAddIntegrityUnhappyOneInput(IntegrityCheckStateNP memory state) external pure {
+    //     (uint256 calcInputs, uint256 calcOutputs) = LibOpAdd.integrity(state, Operand.wrap(0x010000));
+    //     // Calc inputs will be minimum 2.
+    //     assertEq(calcInputs, 2);
+    //     assertEq(calcOutputs, 1);
+    // }
 
 //     /// Directly test the runtime logic of LibOpAdd.
 //     function testOpAddRun(uint256[] memory inputs) external {
@@ -77,32 +79,32 @@
 //         checkBadOutputs("_ _: add(5e-18 6e-18);", 2, 1, 2);
 //     }
 
-//     /// Test the eval of `add` opcode parsed from a string. Tests two inputs.
-//     /// Tests the happy path where the addition does not overflow.
-//     function testOpAddEval2InputsHappy() external {
-//         checkHappy("_: add(5e-18 6e-18);", 11, "5 + 6");
-//         checkHappy("_: add(6e-18 5e-18);", 11, "6 + 5");
-//     }
+    // /// Test the eval of `add` opcode parsed from a string. Tests two inputs.
+    // /// Tests the happy path where the addition does not overflow.
+    // function testOpAddEval2InputsHappy() external view {
+    //     checkHappy("_: add(5e-18 6e-18);", 11, "5 + 6");
+    //     checkHappy("_: add(6e-18 5e-18);", 11, "6 + 5");
+    // }
 
-//     /// Test the eval of `add` opcode parsed from a string. Tests two inputs.
-//     /// Tests that adding 0 to 0 is 0.
-//     function testOpAddEval2InputsHappyZero() external {
-//         checkHappy("_: add(0 0);", 0, "0 + 0");
-//     }
+    // /// Test the eval of `add` opcode parsed from a string. Tests two inputs.
+    // /// Tests that adding 0 to 0 is 0.
+    // function testOpAddEval2InputsHappyZero() external view {
+    //     checkHappy("_: add(0 0);", 0, "0 + 0");
+    // }
 
-//     /// Test the eval of `add` opcode parsed from a string. Tests two inputs.
-//     /// Tests that adding 0 to 1 is 1.
-//     function testOpAddEval2InputsHappyZeroOne() external {
-//         checkHappy("_: add(0 1e-18);", 1, "0 + 1");
-//         checkHappy("_: add(1e-18 0);", 1, "1 + 0");
-//     }
+    // /// Test the eval of `add` opcode parsed from a string. Tests two inputs.
+    // /// Tests that adding 0 to 1 is 1.
+    // function testOpAddEval2InputsHappyZeroOne() external view {
+    //     checkHappy("_: add(0 1e-18);", 1, "0 + 1");
+    //     checkHappy("_: add(1e-18 0);", 1, "1 + 0");
+    // }
 
-//     /// Test the eval of `add` opcode parsed from a string. Tests two inputs.
-//     /// Tests that adding 0 to max-value() is max-value().
-//     function testOpAddEval2InputsHappyZeroMax() external {
-//         checkHappy("_: add(0 max-value());", type(uint256).max, "0 + max-value()");
-//         checkHappy("_: add(max-value() 0);", type(uint256).max, "max-value() + 0");
-//     }
+    // /// Test the eval of `add` opcode parsed from a string. Tests two inputs.
+    // /// Tests that adding 0 to max-value() is max-value().
+    // function testOpAddEval2InputsHappyZeroMax() external view {
+    //     checkHappy("_: add(0 max-value());", type(uint256).max, "0 + max-value()");
+    //     checkHappy("_: add(max-value() 0);", type(uint256).max, "max-value() + 0");
+    // }
 
 //     /// Test the eval of `add` opcode parsed from a string. Tests two inputs.
 //     /// Tests the unhappy path where the addition does overflow.
@@ -111,16 +113,16 @@
 //         checkUnhappyOverflow("_: add(1e-18 max-value());");
 //     }
 
-//     /// Test the eval of `add` opcode parsed from a string. Tests three inputs.
-//     /// Tests the happy path where the addition does not overflow.
-//     function testOpAddEval3InputsHappy() external {
-//         checkHappy("_: add(5e-18 6e-18 7e-18);", 18, "5 + 6 + 7");
-//         checkHappy("_: add(6e-18 5e-18 7e-18);", 18, "6 + 5 + 7");
-//         checkHappy("_: add(7e-18 6e-18 5e-18);", 18, "7 + 6 + 5");
-//         checkHappy("_: add(5e-18 7e-18 6e-18);", 18, "5 + 7 + 6");
-//         checkHappy("_: add(6e-18 7e-18 5e-18);", 18, "6 + 7 + 5");
-//         checkHappy("_: add(7e-18 5e-18 6e-18);", 18, "7 + 5 + 6");
-//     }
+    // /// Test the eval of `add` opcode parsed from a string. Tests three inputs.
+    // /// Tests the happy path where the addition does not overflow.
+    // function testOpAddEval3InputsHappy() external view {
+    //     checkHappy("_: add(5e-18 6e-18 7e-18);", 18, "5 + 6 + 7");
+    //     checkHappy("_: add(6e-18 5e-18 7e-18);", 18, "6 + 5 + 7");
+    //     checkHappy("_: add(7e-18 6e-18 5e-18);", 18, "7 + 6 + 5");
+    //     checkHappy("_: add(5e-18 7e-18 6e-18);", 18, "5 + 7 + 6");
+    //     checkHappy("_: add(6e-18 7e-18 5e-18);", 18, "6 + 7 + 5");
+    //     checkHappy("_: add(7e-18 5e-18 6e-18);", 18, "7 + 5 + 6");
+    // }
 
 //     /// Test the eval of `add` opcode parsed from a string. Tests three inputs.
 //     /// Tests the unhappy path where the addition does overflow.
@@ -150,161 +152,4 @@
 //         checkDisallowedOperand("_: add<0 1>(0 0 0);");
 //         checkDisallowedOperand("_: add<1 0>(0 0 0);");
 //     }
-// }
-=======
-// SPDX-License-Identifier: CAL
-pragma solidity =0.8.25;
-
-import {stdError} from "forge-std/Test.sol";
-import {OpTest, IntegrityCheckStateNP, Operand, InterpreterStateNP} from "test/abstract/OpTest.sol";
-import {LibOpAdd} from "src/lib/op/math/LibOpAdd.sol";
-import {LibOperand} from "test/lib/operand/LibOperand.sol";
-
-contract LibOpAddTest is OpTest {
-    /// Directly test the integrity logic of LibOpAdd. This tests the happy
-    /// path where the inputs and calc match.
-    function testOpAddIntegrityHappy(IntegrityCheckStateNP memory state, uint8 inputs, uint16 operandData)
-        external
-        pure
-    {
-        inputs = uint8(bound(inputs, 2, 0x0F));
-        (uint256 calcInputs, uint256 calcOutputs) = LibOpAdd.integrity(state, LibOperand.build(inputs, 1, operandData));
-
-        assertEq(calcInputs, inputs);
-        assertEq(calcOutputs, 1);
-    }
-
-    /// Directly test the integrity logic of LibOpAdd. This tests the unhappy
-    /// path where the operand is invalid due to 0 inputs.
-    function testOpAddIntegrityUnhappyZeroInputs(IntegrityCheckStateNP memory state) external pure {
-        (uint256 calcInputs, uint256 calcOutputs) = LibOpAdd.integrity(state, Operand.wrap(0));
-        // Calc inputs will be minimum 2.
-        assertEq(calcInputs, 2);
-        assertEq(calcOutputs, 1);
-    }
-
-    /// Directly test the integrity logic of LibOpAdd. This tests the unhappy
-    /// path where the operand is invalid due to 1 inputs.
-    function testOpAddIntegrityUnhappyOneInput(IntegrityCheckStateNP memory state) external pure {
-        (uint256 calcInputs, uint256 calcOutputs) = LibOpAdd.integrity(state, Operand.wrap(0x010000));
-        // Calc inputs will be minimum 2.
-        assertEq(calcInputs, 2);
-        assertEq(calcOutputs, 1);
-    }
-
-    /// Directly test the runtime logic of LibOpAdd.
-    function testOpAddRun(uint256[] memory inputs) external {
-        InterpreterStateNP memory state = opTestDefaultInterpreterState();
-        vm.assume(inputs.length >= 2);
-        vm.assume(inputs.length <= 0x0F);
-        Operand operand = LibOperand.build(uint8(inputs.length), 1, 0);
-        uint256 overflows = 0;
-        unchecked {
-            uint256 a = inputs[0];
-            for (uint256 i = 1; i < inputs.length; i++) {
-                uint256 c = a + inputs[i];
-                if (c < a) {
-                    overflows++;
-                }
-                a = c;
-            }
-        }
-        if (overflows > 0) {
-            vm.expectRevert(stdError.arithmeticError);
-        }
-        opReferenceCheck(state, operand, LibOpAdd.referenceFn, LibOpAdd.integrity, LibOpAdd.run, inputs);
-    }
-
-    /// Test the eval of `add` opcode parsed from a string. Tests zero inputs.
-    function testOpAddEvalZeroInputs() external {
-        checkBadInputs("_: add();", 0, 2, 0);
-    }
-
-    /// Test the eval of `add` opcode parsed from a string. Tests one input.
-    function testOpAddEvalOneInput() external {
-        checkBadInputs("_: add(5e-18);", 1, 2, 1);
-    }
-
-    function testOpAddEvalZeroOutputs() external {
-        checkBadOutputs(": add(5e-18 6e-18);", 2, 1, 0);
-    }
-
-    function testOpAddEvalTwoOutput() external {
-        checkBadOutputs("_ _: add(5e-18 6e-18);", 2, 1, 2);
-    }
-
-    /// Test the eval of `add` opcode parsed from a string. Tests two inputs.
-    /// Tests the happy path where the addition does not overflow.
-    function testOpAddEval2InputsHappy() external view {
-        checkHappy("_: add(5e-18 6e-18);", 11, "5 + 6");
-        checkHappy("_: add(6e-18 5e-18);", 11, "6 + 5");
-    }
-
-    /// Test the eval of `add` opcode parsed from a string. Tests two inputs.
-    /// Tests that adding 0 to 0 is 0.
-    function testOpAddEval2InputsHappyZero() external view {
-        checkHappy("_: add(0 0);", 0, "0 + 0");
-    }
-
-    /// Test the eval of `add` opcode parsed from a string. Tests two inputs.
-    /// Tests that adding 0 to 1 is 1.
-    function testOpAddEval2InputsHappyZeroOne() external view {
-        checkHappy("_: add(0 1e-18);", 1, "0 + 1");
-        checkHappy("_: add(1e-18 0);", 1, "1 + 0");
-    }
-
-    /// Test the eval of `add` opcode parsed from a string. Tests two inputs.
-    /// Tests that adding 0 to max-value() is max-value().
-    function testOpAddEval2InputsHappyZeroMax() external view {
-        checkHappy("_: add(0 max-value());", type(uint256).max, "0 + max-value()");
-        checkHappy("_: add(max-value() 0);", type(uint256).max, "max-value() + 0");
-    }
-
-    /// Test the eval of `add` opcode parsed from a string. Tests two inputs.
-    /// Tests the unhappy path where the addition does overflow.
-    function testOpAddEval2InputsUnhappy() external {
-        checkUnhappyOverflow("_: add(max-value() 1e-18);");
-        checkUnhappyOverflow("_: add(1e-18 max-value());");
-    }
-
-    /// Test the eval of `add` opcode parsed from a string. Tests three inputs.
-    /// Tests the happy path where the addition does not overflow.
-    function testOpAddEval3InputsHappy() external view {
-        checkHappy("_: add(5e-18 6e-18 7e-18);", 18, "5 + 6 + 7");
-        checkHappy("_: add(6e-18 5e-18 7e-18);", 18, "6 + 5 + 7");
-        checkHappy("_: add(7e-18 6e-18 5e-18);", 18, "7 + 6 + 5");
-        checkHappy("_: add(5e-18 7e-18 6e-18);", 18, "5 + 7 + 6");
-        checkHappy("_: add(6e-18 7e-18 5e-18);", 18, "6 + 7 + 5");
-        checkHappy("_: add(7e-18 5e-18 6e-18);", 18, "7 + 5 + 6");
-    }
-
-    /// Test the eval of `add` opcode parsed from a string. Tests three inputs.
-    /// Tests the unhappy path where the addition does overflow.
-    function testOpAddEval3InputsUnhappy() external {
-        checkUnhappyOverflow("_: add(max-value() 1e-18 1e-18);");
-        checkUnhappyOverflow("_: add(1e-18 max-value() 1e-18);");
-        checkUnhappyOverflow("_: add(1e-18 1e-18 max-value());");
-        checkUnhappyOverflow("_: add(max-value() max-value() 1e-18);");
-        checkUnhappyOverflow("_: add(max-value() 1e-18 max-value());");
-        checkUnhappyOverflow("_: add(1e-18 max-value() max-value());");
-        checkUnhappyOverflow("_: add(max-value() max-value() max-value());");
-        checkUnhappyOverflow("_: add(max-value() 1e-18 0);");
-        checkUnhappyOverflow("_: add(1e-18 max-value() 0);");
-        checkUnhappyOverflow("_: add(1e-18 0 max-value());");
-        checkUnhappyOverflow("_: add(max-value() max-value() 0);");
-        checkUnhappyOverflow("_: add(max-value() 0 max-value());");
-        checkUnhappyOverflow("_: add(0 max-value() max-value());");
-    }
-
-    /// Test the eval of `add` opcode parsed from a string.
-    /// Tests that operands are disallowed.
-    function testOpAddEvalOperandDisallowed() external {
-        checkDisallowedOperand("_: add<0>(0 0 0);");
-        checkDisallowedOperand("_: add<1>(0 0 0);");
-        checkDisallowedOperand("_: add<2>(0 0 0);");
-        checkDisallowedOperand("_: add<0 0>(0 0 0);");
-        checkDisallowedOperand("_: add<0 1>(0 0 0);");
-        checkDisallowedOperand("_: add<1 0>(0 0 0);");
-    }
-}
->>>>>>> 7e20770c
+// }