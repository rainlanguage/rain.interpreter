<<<<<<< HEAD
// // SPDX-License-Identifier: CAL
// pragma solidity =0.8.25;

// import {LibUint256Array} from "rain.solmem/lib/LibUint256Array.sol";

// import {OpTest, IntegrityCheckStateNP, InterpreterStateNP, Operand, stdError} from "test/abstract/OpTest.sol";
// import {LibContext} from "rain.interpreter.interface/lib/caller/LibContext.sol";
// import {UnexpectedOperand} from "src/error/ErrParse.sol";
// import {LibOpMod} from "src/lib/op/math/LibOpMod.sol";
// import {LibOperand} from "test/lib/operand/LibOperand.sol";

// contract LibOpModTest is OpTest {
//     using LibUint256Array for uint256[];

//     /// Directly test the integrity logic of LibOpMod. This tests the happy
//     /// path where the inputs input and calc match.
//     function testOpModIntegrityHappy(IntegrityCheckStateNP memory state, uint8 inputs, uint16 operandData) external {
//         inputs = uint8(bound(inputs, 2, 0x0F));
//         (uint256 calcInputs, uint256 calcOutputs) = LibOpMod.integrity(state, LibOperand.build(inputs, 1, operandData));

//         assertEq(calcInputs, inputs);
//         assertEq(calcOutputs, 1);
//     }

//     /// Directly test the integrity logic of LibOpMod. This tests the unhappy
//     /// path where the operand is invalid due to 0 inputs.
//     function testOpModIntegrityUnhappyZeroInputs(IntegrityCheckStateNP memory state) external {
//         (uint256 calcInputs, uint256 calcOutputs) = LibOpMod.integrity(state, Operand.wrap(0));
//         // Calc inputs will be minimum 2.
//         assertEq(calcInputs, 2);
//         assertEq(calcOutputs, 1);
//     }

//     /// Directly test the integrity logic of LibOpMod. This tests the unhappy
//     /// path where the operand is invalid due to 1 inputs.
//     function testOpModIntegrityUnhappyOneInput(IntegrityCheckStateNP memory state) external {
//         (uint256 calcInputs, uint256 calcOutputs) = LibOpMod.integrity(state, Operand.wrap(0x010000));
//         // Calc inputs will be minimum 2.
//         assertEq(calcInputs, 2);
//         assertEq(calcOutputs, 1);
//     }

//     /// Directly test the runtime logic of LibOpMod.
//     function testOpModRun(uint256[] memory inputs) external {
//         InterpreterStateNP memory state = opTestDefaultInterpreterState();
//         vm.assume(inputs.length >= 2);
//         vm.assume(inputs.length <= 0x0F);
//         Operand operand = LibOperand.build(uint8(inputs.length), 1, 0);
//         uint256 modZeros = 0;
//         for (uint256 i = 1; i < inputs.length; i++) {
//             if (inputs[i] == 0) {
//                 modZeros++;
//             }
//         }
//         if (modZeros > 0) {
//             vm.expectRevert(stdError.divisionError);
//         }
//         opReferenceCheck(state, operand, LibOpMod.referenceFn, LibOpMod.integrity, LibOpMod.run, inputs);
//     }

//     /// Test the eval of `mod` opcode parsed from a string. Tests zero inputs.
//     function testOpModEvalZeroInputs() external {
//         checkBadInputs("_: mod();", 0, 2, 0);
//     }

//     /// Test the eval of `mod` opcode parsed from a string. Tests one input.
//     function testOpModEvalOneInput() external {
//         checkBadInputs("_: mod(5e-18);", 1, 2, 1);
//         checkBadInputs("_: mod(0);", 1, 2, 1);
//         checkBadInputs("_: mod(1e-18);", 1, 2, 1);
//         checkBadInputs("_: mod(max-value());", 1, 2, 1);
//     }

//     function testOpModEvalZeroOutputs() external {
//         checkBadOutputs(": mod(0 0);", 2, 1, 0);
//     }

//     function testOpModEvalTwoOutputs() external {
//         checkBadOutputs("_ _: mod(0 0);", 2, 1, 2);
//     }

//     /// Test the eval of `mod` opcode parsed from a string. Tests two inputs.
//     /// Tests the happy path where we do not mod by zero.
//     function testOpModEval2InputsHappy() external {
//         // Show that the modulo truncates (rounds down).
//         checkHappy("_: mod(6e-18 1e-18);", 0, "6 1");
//         checkHappy("_: mod(6e-18 2e-18);", 0, "6 2");
//         checkHappy("_: mod(6e-18 3e-18);", 0, "6 3");
//         checkHappy("_: mod(6e-18 4e-18);", 2, "6 4");
//         checkHappy("_: mod(6e-18 5e-18);", 1, "6 5");
//         checkHappy("_: mod(6e-18 6e-18);", 0, "6 6");
//         checkHappy("_: mod(6e-18 7e-18);", 6, "6 7");
//         checkHappy("_: mod(6e-18 max-value());", 6, "6 max-value()");

//         // Anything module by 1 is 0.
//         checkHappy("_: mod(0 1e-18);", 0, "0 1");
//         checkHappy("_: mod(1e-18 1e-18);", 0, "1 1");
//         checkHappy("_: mod(2e-18 1e-18);", 0, "2 1");
//         checkHappy("_: mod(3e-18 1e-18);", 0, "3 1");
//         checkHappy("_: mod(max-value() 1e-18);", 0, "max-value() 1");

//         // Anything mod by itself is 0 (except 0).
//         checkHappy("_: mod(1e-18 1e-18);", 0, "1 1");
//         checkHappy("_: mod(2e-18 2e-18);", 0, "2 2");
//         checkHappy("_: mod(3e-18 3e-18);", 0, "3 3");
//         checkHappy("_: mod(max-value() max-value());", 0, "max-value() max-value()");
//     }

//     /// Test the eval of `mod` opcode parsed from a string. Tests two inputs.
//     /// Tests the unhappy path where we modulo by zero.
//     function testOpModEval2InputsUnhappy() external {
//         checkUnhappy("_: mod(0 0);", stdError.divisionError);
//         checkUnhappy("_: mod(1e-18 0);", stdError.divisionError);
//         checkUnhappy("_: mod(max-value() 0);", stdError.divisionError);
//     }

//     /// Test the eval of `mod` opcode parsed from a string. Tests three inputs.
//     /// Tests the happy path where we do not modulo by zero.
//     function testOpModEval3InputsHappy() external {
//         // Show that the modulo truncates (rounds down).
//         checkHappy("_: mod(6e-18 1e-18 1e-18);", 0, "6 1 1");
//         checkHappy("_: mod(6e-18 2e-18 1e-18);", 0, "6 2 1");
//         checkHappy("_: mod(6e-18 3e-18 1e-18);", 0, "6 3 1");
//         checkHappy("_: mod(26e-18 20e-18 4e-18);", 2, "26 20 4");
//         checkHappy("_: mod(6e-18 4e-18 1e-18);", 0, "6 4 1");
//         checkHappy("_: mod(6e-18 5e-18 1e-18);", 0, "6 5 1");
//         checkHappy("_: mod(6e-18 6e-18 1e-18);", 0, "6 6 1");
//         checkHappy("_: mod(6e-18 7e-18 1e-18);", 0, "6 7 1");
//         checkHappy("_: mod(6e-18 max-value() 1e-18);", 0, "6 max-value() 1");
//         checkHappy("_: mod(6e-18 1e-18 2e-18);", 0, "6 1 2");
//         checkHappy("_: mod(6e-18 2e-18 2e-18);", 0, "6 2 2");
//         checkHappy("_: mod(6e-18 3e-18 2e-18);", 0, "6 3 2");
//         checkHappy("_: mod(6e-18 4e-18 2e-18);", 0, "6 4 2");
//         checkHappy("_: mod(6e-18 5e-18 2e-18);", 1, "6 5 2");
//         checkHappy("_: mod(6e-18 6e-18 2e-18);", 0, "6 6 2");
//         checkHappy("_: mod(6e-18 7e-18 2e-18);", 0, "6 7 2");
//         checkHappy("_: mod(6e-18 max-value() 2e-18);", 0, "6 max-value() 2");

//         // Anything modulo by 1 is 0.
//         checkHappy("_: mod(0 1e-18 1e-18);", 0, "0 1 1");
//         checkHappy("_: mod(1e-18 1e-18 1e-18);", 0, "1 1 1");
//         checkHappy("_: mod(2e-18 1e-18 1e-18);", 0, "2 1 1");
//         checkHappy("_: mod(3e-18 1e-18 1e-18);", 0, "3 1 1");
//         checkHappy("_: mod(max-value() 1e-18 1e-18);", 0, "max-value() 1 1");

//         // Anything modulo by itself is 0 (except 0).
//         checkHappy("_: mod(1e-18 1e-18 1e-18);", 0, "1 1 1");
//         checkHappy("_: mod(2e-18 2e-18 1e-18);", 0, "2 2 1");
//         checkHappy("_: mod(2e-18 1e-18 2e-18);", 0, "2 1 2");
//         checkHappy("_: mod(3e-18 3e-18 1e-18);", 0, "3 3 1");
//         checkHappy("_: mod(3e-18 1e-18 3e-18);", 0, "3 1 3");
//         checkHappy("_: mod(max-value() max-value() 1e-18);", 0, "max-value() max-value() 1");
//         checkHappy("_: mod(max-value() 1e-18 max-value());", 0, "max-value() 1 max-value()");
//     }

//     /// Test the eval of `mod` opcode parsed from a string. Tests three inputs.
//     /// Tests the unhappy path where we modulo by zero.
//     function testOpModEval3InputsUnhappy() external {
//         checkUnhappy("_: mod(0 0 0);", stdError.divisionError);
//         checkUnhappy("_: mod(1e-18 0 0);", stdError.divisionError);
//         checkUnhappy("_: mod(max-value() 0 0);", stdError.divisionError);
//         checkUnhappy("_: mod(0 1e-18 0);", stdError.divisionError);
//         checkUnhappy("_: mod(1e-18 1e-18 0);", stdError.divisionError);
//         checkUnhappy("_: mod(max-value() max-value() 0);", stdError.divisionError);
//         checkUnhappy("_: mod(0 0 1e-18);", stdError.divisionError);
//         checkUnhappy("_: mod(1e-18 0 1e-18);", stdError.divisionError);
//         checkUnhappy("_: mod(max-value() 0 1e-18);", stdError.divisionError);
//     }

//     /// Test the eval of `mod` opcode parsed from a string.
//     /// Tests that operands are disallowed.
//     function testOpModEvalOperandDisallowed() external {
//         checkDisallowedOperand("_: mod<0>(0 0 0);");
//         checkDisallowedOperand("_: mod<1>(0 0 0);");
//         checkDisallowedOperand("_: mod<2>(0 0 0);");
//         checkDisallowedOperand("_: mod<3 1>(0 0 0);");
//     }
// }
=======
// SPDX-License-Identifier: CAL
pragma solidity =0.8.25;

import {LibUint256Array} from "rain.solmem/lib/LibUint256Array.sol";

import {OpTest, IntegrityCheckStateNP, InterpreterStateNP, Operand, stdError} from "test/abstract/OpTest.sol";
import {LibContext} from "rain.interpreter.interface/lib/caller/LibContext.sol";
import {UnexpectedOperand} from "src/error/ErrParse.sol";
import {LibOpMod} from "src/lib/op/math/LibOpMod.sol";
import {LibOperand} from "test/lib/operand/LibOperand.sol";

contract LibOpModTest is OpTest {
    using LibUint256Array for uint256[];

    /// Directly test the integrity logic of LibOpMod. This tests the happy
    /// path where the inputs input and calc match.
    function testOpModIntegrityHappy(IntegrityCheckStateNP memory state, uint8 inputs, uint16 operandData)
        external
        pure
    {
        inputs = uint8(bound(inputs, 2, 0x0F));
        (uint256 calcInputs, uint256 calcOutputs) = LibOpMod.integrity(state, LibOperand.build(inputs, 1, operandData));

        assertEq(calcInputs, inputs);
        assertEq(calcOutputs, 1);
    }

    /// Directly test the integrity logic of LibOpMod. This tests the unhappy
    /// path where the operand is invalid due to 0 inputs.
    function testOpModIntegrityUnhappyZeroInputs(IntegrityCheckStateNP memory state) external pure {
        (uint256 calcInputs, uint256 calcOutputs) = LibOpMod.integrity(state, Operand.wrap(0));
        // Calc inputs will be minimum 2.
        assertEq(calcInputs, 2);
        assertEq(calcOutputs, 1);
    }

    /// Directly test the integrity logic of LibOpMod. This tests the unhappy
    /// path where the operand is invalid due to 1 inputs.
    function testOpModIntegrityUnhappyOneInput(IntegrityCheckStateNP memory state) external pure {
        (uint256 calcInputs, uint256 calcOutputs) = LibOpMod.integrity(state, Operand.wrap(0x010000));
        // Calc inputs will be minimum 2.
        assertEq(calcInputs, 2);
        assertEq(calcOutputs, 1);
    }

    /// Directly test the runtime logic of LibOpMod.
    function testOpModRun(uint256[] memory inputs) external {
        InterpreterStateNP memory state = opTestDefaultInterpreterState();
        vm.assume(inputs.length >= 2);
        vm.assume(inputs.length <= 0x0F);
        Operand operand = LibOperand.build(uint8(inputs.length), 1, 0);
        uint256 modZeros = 0;
        for (uint256 i = 1; i < inputs.length; i++) {
            if (inputs[i] == 0) {
                modZeros++;
            }
        }
        if (modZeros > 0) {
            vm.expectRevert(stdError.divisionError);
        }
        opReferenceCheck(state, operand, LibOpMod.referenceFn, LibOpMod.integrity, LibOpMod.run, inputs);
    }

    /// Test the eval of `mod` opcode parsed from a string. Tests zero inputs.
    function testOpModEvalZeroInputs() external {
        checkBadInputs("_: mod();", 0, 2, 0);
    }

    /// Test the eval of `mod` opcode parsed from a string. Tests one input.
    function testOpModEvalOneInput() external {
        checkBadInputs("_: mod(5e-18);", 1, 2, 1);
        checkBadInputs("_: mod(0);", 1, 2, 1);
        checkBadInputs("_: mod(1e-18);", 1, 2, 1);
        checkBadInputs("_: mod(max-value());", 1, 2, 1);
    }

    function testOpModEvalZeroOutputs() external {
        checkBadOutputs(": mod(0 0);", 2, 1, 0);
    }

    function testOpModEvalTwoOutputs() external {
        checkBadOutputs("_ _: mod(0 0);", 2, 1, 2);
    }

    /// Test the eval of `mod` opcode parsed from a string. Tests two inputs.
    /// Tests the happy path where we do not mod by zero.
    function testOpModEval2InputsHappy() external view {
        // Show that the modulo truncates (rounds down).
        checkHappy("_: mod(6e-18 1e-18);", 0, "6 1");
        checkHappy("_: mod(6e-18 2e-18);", 0, "6 2");
        checkHappy("_: mod(6e-18 3e-18);", 0, "6 3");
        checkHappy("_: mod(6e-18 4e-18);", 2, "6 4");
        checkHappy("_: mod(6e-18 5e-18);", 1, "6 5");
        checkHappy("_: mod(6e-18 6e-18);", 0, "6 6");
        checkHappy("_: mod(6e-18 7e-18);", 6, "6 7");
        checkHappy("_: mod(6e-18 max-value());", 6, "6 max-value()");

        // Anything module by 1 is 0.
        checkHappy("_: mod(0 1e-18);", 0, "0 1");
        checkHappy("_: mod(1e-18 1e-18);", 0, "1 1");
        checkHappy("_: mod(2e-18 1e-18);", 0, "2 1");
        checkHappy("_: mod(3e-18 1e-18);", 0, "3 1");
        checkHappy("_: mod(max-value() 1e-18);", 0, "max-value() 1");

        // Anything mod by itself is 0 (except 0).
        checkHappy("_: mod(1e-18 1e-18);", 0, "1 1");
        checkHappy("_: mod(2e-18 2e-18);", 0, "2 2");
        checkHappy("_: mod(3e-18 3e-18);", 0, "3 3");
        checkHappy("_: mod(max-value() max-value());", 0, "max-value() max-value()");
    }

    /// Test the eval of `mod` opcode parsed from a string. Tests two inputs.
    /// Tests the unhappy path where we modulo by zero.
    function testOpModEval2InputsUnhappy() external {
        checkUnhappy("_: mod(0 0);", stdError.divisionError);
        checkUnhappy("_: mod(1e-18 0);", stdError.divisionError);
        checkUnhappy("_: mod(max-value() 0);", stdError.divisionError);
    }

    /// Test the eval of `mod` opcode parsed from a string. Tests three inputs.
    /// Tests the happy path where we do not modulo by zero.
    function testOpModEval3InputsHappy() external view {
        // Show that the modulo truncates (rounds down).
        checkHappy("_: mod(6e-18 1e-18 1e-18);", 0, "6 1 1");
        checkHappy("_: mod(6e-18 2e-18 1e-18);", 0, "6 2 1");
        checkHappy("_: mod(6e-18 3e-18 1e-18);", 0, "6 3 1");
        checkHappy("_: mod(26e-18 20e-18 4e-18);", 2, "26 20 4");
        checkHappy("_: mod(6e-18 4e-18 1e-18);", 0, "6 4 1");
        checkHappy("_: mod(6e-18 5e-18 1e-18);", 0, "6 5 1");
        checkHappy("_: mod(6e-18 6e-18 1e-18);", 0, "6 6 1");
        checkHappy("_: mod(6e-18 7e-18 1e-18);", 0, "6 7 1");
        checkHappy("_: mod(6e-18 max-value() 1e-18);", 0, "6 max-value() 1");
        checkHappy("_: mod(6e-18 1e-18 2e-18);", 0, "6 1 2");
        checkHappy("_: mod(6e-18 2e-18 2e-18);", 0, "6 2 2");
        checkHappy("_: mod(6e-18 3e-18 2e-18);", 0, "6 3 2");
        checkHappy("_: mod(6e-18 4e-18 2e-18);", 0, "6 4 2");
        checkHappy("_: mod(6e-18 5e-18 2e-18);", 1, "6 5 2");
        checkHappy("_: mod(6e-18 6e-18 2e-18);", 0, "6 6 2");
        checkHappy("_: mod(6e-18 7e-18 2e-18);", 0, "6 7 2");
        checkHappy("_: mod(6e-18 max-value() 2e-18);", 0, "6 max-value() 2");

        // Anything modulo by 1 is 0.
        checkHappy("_: mod(0 1e-18 1e-18);", 0, "0 1 1");
        checkHappy("_: mod(1e-18 1e-18 1e-18);", 0, "1 1 1");
        checkHappy("_: mod(2e-18 1e-18 1e-18);", 0, "2 1 1");
        checkHappy("_: mod(3e-18 1e-18 1e-18);", 0, "3 1 1");
        checkHappy("_: mod(max-value() 1e-18 1e-18);", 0, "max-value() 1 1");

        // Anything modulo by itself is 0 (except 0).
        checkHappy("_: mod(1e-18 1e-18 1e-18);", 0, "1 1 1");
        checkHappy("_: mod(2e-18 2e-18 1e-18);", 0, "2 2 1");
        checkHappy("_: mod(2e-18 1e-18 2e-18);", 0, "2 1 2");
        checkHappy("_: mod(3e-18 3e-18 1e-18);", 0, "3 3 1");
        checkHappy("_: mod(3e-18 1e-18 3e-18);", 0, "3 1 3");
        checkHappy("_: mod(max-value() max-value() 1e-18);", 0, "max-value() max-value() 1");
        checkHappy("_: mod(max-value() 1e-18 max-value());", 0, "max-value() 1 max-value()");
    }

    /// Test the eval of `mod` opcode parsed from a string. Tests three inputs.
    /// Tests the unhappy path where we modulo by zero.
    function testOpModEval3InputsUnhappy() external {
        checkUnhappy("_: mod(0 0 0);", stdError.divisionError);
        checkUnhappy("_: mod(1e-18 0 0);", stdError.divisionError);
        checkUnhappy("_: mod(max-value() 0 0);", stdError.divisionError);
        checkUnhappy("_: mod(0 1e-18 0);", stdError.divisionError);
        checkUnhappy("_: mod(1e-18 1e-18 0);", stdError.divisionError);
        checkUnhappy("_: mod(max-value() max-value() 0);", stdError.divisionError);
        checkUnhappy("_: mod(0 0 1e-18);", stdError.divisionError);
        checkUnhappy("_: mod(1e-18 0 1e-18);", stdError.divisionError);
        checkUnhappy("_: mod(max-value() 0 1e-18);", stdError.divisionError);
    }

    /// Test the eval of `mod` opcode parsed from a string.
    /// Tests that operands are disallowed.
    function testOpModEvalOperandDisallowed() external {
        checkDisallowedOperand("_: mod<0>(0 0 0);");
        checkDisallowedOperand("_: mod<1>(0 0 0);");
        checkDisallowedOperand("_: mod<2>(0 0 0);");
        checkDisallowedOperand("_: mod<3 1>(0 0 0);");
    }
}
>>>>>>> 7e20770c
<|MERGE_RESOLUTION|>--- conflicted
+++ resolved
@@ -1,4 +1,3 @@
-<<<<<<< HEAD
 // // SPDX-License-Identifier: CAL
 // pragma solidity =0.8.25;
 
@@ -13,33 +12,36 @@
 // contract LibOpModTest is OpTest {
 //     using LibUint256Array for uint256[];
 
-//     /// Directly test the integrity logic of LibOpMod. This tests the happy
-//     /// path where the inputs input and calc match.
-//     function testOpModIntegrityHappy(IntegrityCheckStateNP memory state, uint8 inputs, uint16 operandData) external {
-//         inputs = uint8(bound(inputs, 2, 0x0F));
-//         (uint256 calcInputs, uint256 calcOutputs) = LibOpMod.integrity(state, LibOperand.build(inputs, 1, operandData));
+    // /// Directly test the integrity logic of LibOpMod. This tests the happy
+    // /// path where the inputs input and calc match.
+    // function testOpModIntegrityHappy(IntegrityCheckStateNP memory state, uint8 inputs, uint16 operandData)
+    //     external
+    //     pure
+    // {
+    //     inputs = uint8(bound(inputs, 2, 0x0F));
+    //     (uint256 calcInputs, uint256 calcOutputs) = LibOpMod.integrity(state, LibOperand.build(inputs, 1, operandData));
 
 //         assertEq(calcInputs, inputs);
 //         assertEq(calcOutputs, 1);
 //     }
 
-//     /// Directly test the integrity logic of LibOpMod. This tests the unhappy
-//     /// path where the operand is invalid due to 0 inputs.
-//     function testOpModIntegrityUnhappyZeroInputs(IntegrityCheckStateNP memory state) external {
-//         (uint256 calcInputs, uint256 calcOutputs) = LibOpMod.integrity(state, Operand.wrap(0));
-//         // Calc inputs will be minimum 2.
-//         assertEq(calcInputs, 2);
-//         assertEq(calcOutputs, 1);
-//     }
+    // /// Directly test the integrity logic of LibOpMod. This tests the unhappy
+    // /// path where the operand is invalid due to 0 inputs.
+    // function testOpModIntegrityUnhappyZeroInputs(IntegrityCheckStateNP memory state) external pure {
+    //     (uint256 calcInputs, uint256 calcOutputs) = LibOpMod.integrity(state, Operand.wrap(0));
+    //     // Calc inputs will be minimum 2.
+    //     assertEq(calcInputs, 2);
+    //     assertEq(calcOutputs, 1);
+    // }
 
-//     /// Directly test the integrity logic of LibOpMod. This tests the unhappy
-//     /// path where the operand is invalid due to 1 inputs.
-//     function testOpModIntegrityUnhappyOneInput(IntegrityCheckStateNP memory state) external {
-//         (uint256 calcInputs, uint256 calcOutputs) = LibOpMod.integrity(state, Operand.wrap(0x010000));
-//         // Calc inputs will be minimum 2.
-//         assertEq(calcInputs, 2);
-//         assertEq(calcOutputs, 1);
-//     }
+    // /// Directly test the integrity logic of LibOpMod. This tests the unhappy
+    // /// path where the operand is invalid due to 1 inputs.
+    // function testOpModIntegrityUnhappyOneInput(IntegrityCheckStateNP memory state) external pure {
+    //     (uint256 calcInputs, uint256 calcOutputs) = LibOpMod.integrity(state, Operand.wrap(0x010000));
+    //     // Calc inputs will be minimum 2.
+    //     assertEq(calcInputs, 2);
+    //     assertEq(calcOutputs, 1);
+    // }
 
 //     /// Directly test the runtime logic of LibOpMod.
 //     function testOpModRun(uint256[] memory inputs) external {
@@ -80,18 +82,18 @@
 //         checkBadOutputs("_ _: mod(0 0);", 2, 1, 2);
 //     }
 
-//     /// Test the eval of `mod` opcode parsed from a string. Tests two inputs.
-//     /// Tests the happy path where we do not mod by zero.
-//     function testOpModEval2InputsHappy() external {
-//         // Show that the modulo truncates (rounds down).
-//         checkHappy("_: mod(6e-18 1e-18);", 0, "6 1");
-//         checkHappy("_: mod(6e-18 2e-18);", 0, "6 2");
-//         checkHappy("_: mod(6e-18 3e-18);", 0, "6 3");
-//         checkHappy("_: mod(6e-18 4e-18);", 2, "6 4");
-//         checkHappy("_: mod(6e-18 5e-18);", 1, "6 5");
-//         checkHappy("_: mod(6e-18 6e-18);", 0, "6 6");
-//         checkHappy("_: mod(6e-18 7e-18);", 6, "6 7");
-//         checkHappy("_: mod(6e-18 max-value());", 6, "6 max-value()");
+    // /// Test the eval of `mod` opcode parsed from a string. Tests two inputs.
+    // /// Tests the happy path where we do not mod by zero.
+    // function testOpModEval2InputsHappy() external view {
+    //     // Show that the modulo truncates (rounds down).
+    //     checkHappy("_: mod(6e-18 1e-18);", 0, "6 1");
+    //     checkHappy("_: mod(6e-18 2e-18);", 0, "6 2");
+    //     checkHappy("_: mod(6e-18 3e-18);", 0, "6 3");
+    //     checkHappy("_: mod(6e-18 4e-18);", 2, "6 4");
+    //     checkHappy("_: mod(6e-18 5e-18);", 1, "6 5");
+    //     checkHappy("_: mod(6e-18 6e-18);", 0, "6 6");
+    //     checkHappy("_: mod(6e-18 7e-18);", 6, "6 7");
+    //     checkHappy("_: mod(6e-18 max-value());", 6, "6 max-value()");
 
 //         // Anything module by 1 is 0.
 //         checkHappy("_: mod(0 1e-18);", 0, "0 1");
@@ -115,27 +117,27 @@
 //         checkUnhappy("_: mod(max-value() 0);", stdError.divisionError);
 //     }
 
-//     /// Test the eval of `mod` opcode parsed from a string. Tests three inputs.
-//     /// Tests the happy path where we do not modulo by zero.
-//     function testOpModEval3InputsHappy() external {
-//         // Show that the modulo truncates (rounds down).
-//         checkHappy("_: mod(6e-18 1e-18 1e-18);", 0, "6 1 1");
-//         checkHappy("_: mod(6e-18 2e-18 1e-18);", 0, "6 2 1");
-//         checkHappy("_: mod(6e-18 3e-18 1e-18);", 0, "6 3 1");
-//         checkHappy("_: mod(26e-18 20e-18 4e-18);", 2, "26 20 4");
-//         checkHappy("_: mod(6e-18 4e-18 1e-18);", 0, "6 4 1");
-//         checkHappy("_: mod(6e-18 5e-18 1e-18);", 0, "6 5 1");
-//         checkHappy("_: mod(6e-18 6e-18 1e-18);", 0, "6 6 1");
-//         checkHappy("_: mod(6e-18 7e-18 1e-18);", 0, "6 7 1");
-//         checkHappy("_: mod(6e-18 max-value() 1e-18);", 0, "6 max-value() 1");
-//         checkHappy("_: mod(6e-18 1e-18 2e-18);", 0, "6 1 2");
-//         checkHappy("_: mod(6e-18 2e-18 2e-18);", 0, "6 2 2");
-//         checkHappy("_: mod(6e-18 3e-18 2e-18);", 0, "6 3 2");
-//         checkHappy("_: mod(6e-18 4e-18 2e-18);", 0, "6 4 2");
-//         checkHappy("_: mod(6e-18 5e-18 2e-18);", 1, "6 5 2");
-//         checkHappy("_: mod(6e-18 6e-18 2e-18);", 0, "6 6 2");
-//         checkHappy("_: mod(6e-18 7e-18 2e-18);", 0, "6 7 2");
-//         checkHappy("_: mod(6e-18 max-value() 2e-18);", 0, "6 max-value() 2");
+    // /// Test the eval of `mod` opcode parsed from a string. Tests three inputs.
+    // /// Tests the happy path where we do not modulo by zero.
+    // function testOpModEval3InputsHappy() external view {
+    //     // Show that the modulo truncates (rounds down).
+    //     checkHappy("_: mod(6e-18 1e-18 1e-18);", 0, "6 1 1");
+    //     checkHappy("_: mod(6e-18 2e-18 1e-18);", 0, "6 2 1");
+    //     checkHappy("_: mod(6e-18 3e-18 1e-18);", 0, "6 3 1");
+    //     checkHappy("_: mod(26e-18 20e-18 4e-18);", 2, "26 20 4");
+    //     checkHappy("_: mod(6e-18 4e-18 1e-18);", 0, "6 4 1");
+    //     checkHappy("_: mod(6e-18 5e-18 1e-18);", 0, "6 5 1");
+    //     checkHappy("_: mod(6e-18 6e-18 1e-18);", 0, "6 6 1");
+    //     checkHappy("_: mod(6e-18 7e-18 1e-18);", 0, "6 7 1");
+    //     checkHappy("_: mod(6e-18 max-value() 1e-18);", 0, "6 max-value() 1");
+    //     checkHappy("_: mod(6e-18 1e-18 2e-18);", 0, "6 1 2");
+    //     checkHappy("_: mod(6e-18 2e-18 2e-18);", 0, "6 2 2");
+    //     checkHappy("_: mod(6e-18 3e-18 2e-18);", 0, "6 3 2");
+    //     checkHappy("_: mod(6e-18 4e-18 2e-18);", 0, "6 4 2");
+    //     checkHappy("_: mod(6e-18 5e-18 2e-18);", 1, "6 5 2");
+    //     checkHappy("_: mod(6e-18 6e-18 2e-18);", 0, "6 6 2");
+    //     checkHappy("_: mod(6e-18 7e-18 2e-18);", 0, "6 7 2");
+    //     checkHappy("_: mod(6e-18 max-value() 2e-18);", 0, "6 max-value() 2");
 
 //         // Anything modulo by 1 is 0.
 //         checkHappy("_: mod(0 1e-18 1e-18);", 0, "0 1 1");
@@ -176,187 +178,4 @@
 //         checkDisallowedOperand("_: mod<2>(0 0 0);");
 //         checkDisallowedOperand("_: mod<3 1>(0 0 0);");
 //     }
-// }
-=======
-// SPDX-License-Identifier: CAL
-pragma solidity =0.8.25;
-
-import {LibUint256Array} from "rain.solmem/lib/LibUint256Array.sol";
-
-import {OpTest, IntegrityCheckStateNP, InterpreterStateNP, Operand, stdError} from "test/abstract/OpTest.sol";
-import {LibContext} from "rain.interpreter.interface/lib/caller/LibContext.sol";
-import {UnexpectedOperand} from "src/error/ErrParse.sol";
-import {LibOpMod} from "src/lib/op/math/LibOpMod.sol";
-import {LibOperand} from "test/lib/operand/LibOperand.sol";
-
-contract LibOpModTest is OpTest {
-    using LibUint256Array for uint256[];
-
-    /// Directly test the integrity logic of LibOpMod. This tests the happy
-    /// path where the inputs input and calc match.
-    function testOpModIntegrityHappy(IntegrityCheckStateNP memory state, uint8 inputs, uint16 operandData)
-        external
-        pure
-    {
-        inputs = uint8(bound(inputs, 2, 0x0F));
-        (uint256 calcInputs, uint256 calcOutputs) = LibOpMod.integrity(state, LibOperand.build(inputs, 1, operandData));
-
-        assertEq(calcInputs, inputs);
-        assertEq(calcOutputs, 1);
-    }
-
-    /// Directly test the integrity logic of LibOpMod. This tests the unhappy
-    /// path where the operand is invalid due to 0 inputs.
-    function testOpModIntegrityUnhappyZeroInputs(IntegrityCheckStateNP memory state) external pure {
-        (uint256 calcInputs, uint256 calcOutputs) = LibOpMod.integrity(state, Operand.wrap(0));
-        // Calc inputs will be minimum 2.
-        assertEq(calcInputs, 2);
-        assertEq(calcOutputs, 1);
-    }
-
-    /// Directly test the integrity logic of LibOpMod. This tests the unhappy
-    /// path where the operand is invalid due to 1 inputs.
-    function testOpModIntegrityUnhappyOneInput(IntegrityCheckStateNP memory state) external pure {
-        (uint256 calcInputs, uint256 calcOutputs) = LibOpMod.integrity(state, Operand.wrap(0x010000));
-        // Calc inputs will be minimum 2.
-        assertEq(calcInputs, 2);
-        assertEq(calcOutputs, 1);
-    }
-
-    /// Directly test the runtime logic of LibOpMod.
-    function testOpModRun(uint256[] memory inputs) external {
-        InterpreterStateNP memory state = opTestDefaultInterpreterState();
-        vm.assume(inputs.length >= 2);
-        vm.assume(inputs.length <= 0x0F);
-        Operand operand = LibOperand.build(uint8(inputs.length), 1, 0);
-        uint256 modZeros = 0;
-        for (uint256 i = 1; i < inputs.length; i++) {
-            if (inputs[i] == 0) {
-                modZeros++;
-            }
-        }
-        if (modZeros > 0) {
-            vm.expectRevert(stdError.divisionError);
-        }
-        opReferenceCheck(state, operand, LibOpMod.referenceFn, LibOpMod.integrity, LibOpMod.run, inputs);
-    }
-
-    /// Test the eval of `mod` opcode parsed from a string. Tests zero inputs.
-    function testOpModEvalZeroInputs() external {
-        checkBadInputs("_: mod();", 0, 2, 0);
-    }
-
-    /// Test the eval of `mod` opcode parsed from a string. Tests one input.
-    function testOpModEvalOneInput() external {
-        checkBadInputs("_: mod(5e-18);", 1, 2, 1);
-        checkBadInputs("_: mod(0);", 1, 2, 1);
-        checkBadInputs("_: mod(1e-18);", 1, 2, 1);
-        checkBadInputs("_: mod(max-value());", 1, 2, 1);
-    }
-
-    function testOpModEvalZeroOutputs() external {
-        checkBadOutputs(": mod(0 0);", 2, 1, 0);
-    }
-
-    function testOpModEvalTwoOutputs() external {
-        checkBadOutputs("_ _: mod(0 0);", 2, 1, 2);
-    }
-
-    /// Test the eval of `mod` opcode parsed from a string. Tests two inputs.
-    /// Tests the happy path where we do not mod by zero.
-    function testOpModEval2InputsHappy() external view {
-        // Show that the modulo truncates (rounds down).
-        checkHappy("_: mod(6e-18 1e-18);", 0, "6 1");
-        checkHappy("_: mod(6e-18 2e-18);", 0, "6 2");
-        checkHappy("_: mod(6e-18 3e-18);", 0, "6 3");
-        checkHappy("_: mod(6e-18 4e-18);", 2, "6 4");
-        checkHappy("_: mod(6e-18 5e-18);", 1, "6 5");
-        checkHappy("_: mod(6e-18 6e-18);", 0, "6 6");
-        checkHappy("_: mod(6e-18 7e-18);", 6, "6 7");
-        checkHappy("_: mod(6e-18 max-value());", 6, "6 max-value()");
-
-        // Anything module by 1 is 0.
-        checkHappy("_: mod(0 1e-18);", 0, "0 1");
-        checkHappy("_: mod(1e-18 1e-18);", 0, "1 1");
-        checkHappy("_: mod(2e-18 1e-18);", 0, "2 1");
-        checkHappy("_: mod(3e-18 1e-18);", 0, "3 1");
-        checkHappy("_: mod(max-value() 1e-18);", 0, "max-value() 1");
-
-        // Anything mod by itself is 0 (except 0).
-        checkHappy("_: mod(1e-18 1e-18);", 0, "1 1");
-        checkHappy("_: mod(2e-18 2e-18);", 0, "2 2");
-        checkHappy("_: mod(3e-18 3e-18);", 0, "3 3");
-        checkHappy("_: mod(max-value() max-value());", 0, "max-value() max-value()");
-    }
-
-    /// Test the eval of `mod` opcode parsed from a string. Tests two inputs.
-    /// Tests the unhappy path where we modulo by zero.
-    function testOpModEval2InputsUnhappy() external {
-        checkUnhappy("_: mod(0 0);", stdError.divisionError);
-        checkUnhappy("_: mod(1e-18 0);", stdError.divisionError);
-        checkUnhappy("_: mod(max-value() 0);", stdError.divisionError);
-    }
-
-    /// Test the eval of `mod` opcode parsed from a string. Tests three inputs.
-    /// Tests the happy path where we do not modulo by zero.
-    function testOpModEval3InputsHappy() external view {
-        // Show that the modulo truncates (rounds down).
-        checkHappy("_: mod(6e-18 1e-18 1e-18);", 0, "6 1 1");
-        checkHappy("_: mod(6e-18 2e-18 1e-18);", 0, "6 2 1");
-        checkHappy("_: mod(6e-18 3e-18 1e-18);", 0, "6 3 1");
-        checkHappy("_: mod(26e-18 20e-18 4e-18);", 2, "26 20 4");
-        checkHappy("_: mod(6e-18 4e-18 1e-18);", 0, "6 4 1");
-        checkHappy("_: mod(6e-18 5e-18 1e-18);", 0, "6 5 1");
-        checkHappy("_: mod(6e-18 6e-18 1e-18);", 0, "6 6 1");
-        checkHappy("_: mod(6e-18 7e-18 1e-18);", 0, "6 7 1");
-        checkHappy("_: mod(6e-18 max-value() 1e-18);", 0, "6 max-value() 1");
-        checkHappy("_: mod(6e-18 1e-18 2e-18);", 0, "6 1 2");
-        checkHappy("_: mod(6e-18 2e-18 2e-18);", 0, "6 2 2");
-        checkHappy("_: mod(6e-18 3e-18 2e-18);", 0, "6 3 2");
-        checkHappy("_: mod(6e-18 4e-18 2e-18);", 0, "6 4 2");
-        checkHappy("_: mod(6e-18 5e-18 2e-18);", 1, "6 5 2");
-        checkHappy("_: mod(6e-18 6e-18 2e-18);", 0, "6 6 2");
-        checkHappy("_: mod(6e-18 7e-18 2e-18);", 0, "6 7 2");
-        checkHappy("_: mod(6e-18 max-value() 2e-18);", 0, "6 max-value() 2");
-
-        // Anything modulo by 1 is 0.
-        checkHappy("_: mod(0 1e-18 1e-18);", 0, "0 1 1");
-        checkHappy("_: mod(1e-18 1e-18 1e-18);", 0, "1 1 1");
-        checkHappy("_: mod(2e-18 1e-18 1e-18);", 0, "2 1 1");
-        checkHappy("_: mod(3e-18 1e-18 1e-18);", 0, "3 1 1");
-        checkHappy("_: mod(max-value() 1e-18 1e-18);", 0, "max-value() 1 1");
-
-        // Anything modulo by itself is 0 (except 0).
-        checkHappy("_: mod(1e-18 1e-18 1e-18);", 0, "1 1 1");
-        checkHappy("_: mod(2e-18 2e-18 1e-18);", 0, "2 2 1");
-        checkHappy("_: mod(2e-18 1e-18 2e-18);", 0, "2 1 2");
-        checkHappy("_: mod(3e-18 3e-18 1e-18);", 0, "3 3 1");
-        checkHappy("_: mod(3e-18 1e-18 3e-18);", 0, "3 1 3");
-        checkHappy("_: mod(max-value() max-value() 1e-18);", 0, "max-value() max-value() 1");
-        checkHappy("_: mod(max-value() 1e-18 max-value());", 0, "max-value() 1 max-value()");
-    }
-
-    /// Test the eval of `mod` opcode parsed from a string. Tests three inputs.
-    /// Tests the unhappy path where we modulo by zero.
-    function testOpModEval3InputsUnhappy() external {
-        checkUnhappy("_: mod(0 0 0);", stdError.divisionError);
-        checkUnhappy("_: mod(1e-18 0 0);", stdError.divisionError);
-        checkUnhappy("_: mod(max-value() 0 0);", stdError.divisionError);
-        checkUnhappy("_: mod(0 1e-18 0);", stdError.divisionError);
-        checkUnhappy("_: mod(1e-18 1e-18 0);", stdError.divisionError);
-        checkUnhappy("_: mod(max-value() max-value() 0);", stdError.divisionError);
-        checkUnhappy("_: mod(0 0 1e-18);", stdError.divisionError);
-        checkUnhappy("_: mod(1e-18 0 1e-18);", stdError.divisionError);
-        checkUnhappy("_: mod(max-value() 0 1e-18);", stdError.divisionError);
-    }
-
-    /// Test the eval of `mod` opcode parsed from a string.
-    /// Tests that operands are disallowed.
-    function testOpModEvalOperandDisallowed() external {
-        checkDisallowedOperand("_: mod<0>(0 0 0);");
-        checkDisallowedOperand("_: mod<1>(0 0 0);");
-        checkDisallowedOperand("_: mod<2>(0 0 0);");
-        checkDisallowedOperand("_: mod<3 1>(0 0 0);");
-    }
-}
->>>>>>> 7e20770c
+// }