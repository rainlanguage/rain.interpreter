<<<<<<< HEAD
// // SPDX-License-Identifier: CAL
// pragma solidity =0.8.25;

// import {OpTest, IntegrityCheckStateNP, InterpreterStateNP, Operand, stdError} from "test/abstract/OpTest.sol";
// import {LibOpSub} from "src/lib/op/math/LibOpSub.sol";
// import {LibOperand} from "test/lib/operand/LibOperand.sol";

// contract LibOpSubTest is OpTest {
//     /// Directly test the integrity logic of LibOpSub. This tests the happy
//     /// path where the inputs input and calc match.
//     function testOpSubIntegrityHappy(IntegrityCheckStateNP memory state, uint8 inputs, uint16 operandData) external {
//         inputs = uint8(bound(inputs, 2, 0x0F));
//         (uint256 calcInputs, uint256 calcOutputs) = LibOpSub.integrity(state, LibOperand.build(inputs, 1, operandData));

//         assertEq(calcInputs, inputs);
//         assertEq(calcOutputs, 1);
//     }

//     /// Directly test the integrity logic of LibOpSub. This tests the unhappy
//     /// path where the operand is invalid due to 0 inputs.
//     function testOpSubIntegrityUnhappyZeroInputs(IntegrityCheckStateNP memory state) external {
//         (uint256 calcInputs, uint256 calcOutputs) = LibOpSub.integrity(state, Operand.wrap(0));
//         // Calc inputs will be minimum 2.
//         assertEq(calcInputs, 2);
//         assertEq(calcOutputs, 1);
//     }

//     /// Directly test the integrity logic of LibOpSub. This tests the unhappy
//     /// path where the operand is invalid due to 1 inputs.
//     function testOpSubIntegrityUnhappyOneInput(IntegrityCheckStateNP memory state) external {
//         (uint256 calcInputs, uint256 calcOutputs) = LibOpSub.integrity(state, Operand.wrap(0x010000));
//         // Calc inputs will be minimum 2.
//         assertEq(calcInputs, 2);
//         assertEq(calcOutputs, 1);
//     }

//     /// Directly test the runtime logic of LibOpSub.
//     function testOpSubRun(uint256[] memory inputs) external {
//         InterpreterStateNP memory state = opTestDefaultInterpreterState();
//         vm.assume(inputs.length >= 2);
//         vm.assume(inputs.length <= 0x0F);
//         Operand operand = LibOperand.build(uint8(inputs.length), 1, 0);
//         uint256 underflows = 0;
//         unchecked {
//             uint256 a = inputs[0];
//             for (uint256 i = 1; i < inputs.length; i++) {
//                 uint256 b = inputs[i];
//                 uint256 c = a - b;
//                 if (c > a) {
//                     underflows++;
//                 }
//                 a = c;
//             }
//         }
//         if (underflows > 0) {
//             vm.expectRevert(stdError.arithmeticError);
//         }
//         opReferenceCheck(state, operand, LibOpSub.referenceFn, LibOpSub.integrity, LibOpSub.run, inputs);
//     }

//     /// Test the eval of `sub` opcode parsed from a string. Tests zero inputs.
//     function testOpSubEvalZeroInputs() external {
//         checkBadInputs("_: sub();", 0, 2, 0);
//     }

//     /// Test the eval of `sub` opcode parsed from a string. Tests zero inputs.
//     /// Test that saturating does not change the result.
//     function testOpSubEvalZeroInputsSaturating() external {
//         checkBadInputs("_: sub<1>();", 0, 2, 0);
//         checkBadInputs("_: saturating-sub();", 0, 2, 0);
//     }

//     /// Test the eval of `sub` opcode parsed from a string. Tests one input.
//     function testOpSubEvalOneInput() external {
//         checkBadInputs("_: sub(5e-18);", 1, 2, 1);
//         checkBadInputs("_: sub(0);", 1, 2, 1);
//         checkBadInputs("_: sub(1e-18);", 1, 2, 1);
//         checkBadInputs("_: sub(max-value());", 1, 2, 1);
//     }

//     /// Test the eval of `sub` opcode parsed from a string. Tests one input.
//     /// Test that saturating does not change the result.
//     function testOpSubEvalOneInputSaturating() external {
//         checkBadInputs("_: sub<1>(5e-18);", 1, 2, 1);
//         checkBadInputs("_: sub<1>(0);", 1, 2, 1);
//         checkBadInputs("_: sub<1>(1e-18);", 1, 2, 1);
//         checkBadInputs("_: sub<1>(max-value());", 1, 2, 1);

//         checkBadInputs("_: saturating-sub(5e-18);", 1, 2, 1);
//         checkBadInputs("_: saturating-sub(0);", 1, 2, 1);
//         checkBadInputs("_: saturating-sub(1e-18);", 1, 2, 1);
//         checkBadInputs("_: saturating-sub(max-value());", 1, 2, 1);
//     }

//     /// Test the eval of `sub` opcode parsed from a string. Tests two inputs.
//     function testOpSubEvalTwoInputs() external {
//         checkHappy("_: sub(1e-18 0);", 1, "1 0");
//         checkHappy("_: sub(1e-18 1e-18);", 0, "1 1");
//         checkHappy("_: sub(2e-18 1e-18);", 1, "2 1");
//         checkHappy("_: sub(2e-18 2e-18);", 0, "2 2");
//         checkHappy("_: sub(max-value() 0);", type(uint256).max, "max-value() 0");
//         checkHappy("_: sub(max-value() 1e-18);", type(uint256).max - 1, "max-value() 1");
//         checkHappy("_: sub(max-value() max-value());", 0, "max-value() max-value()");
//     }

//     /// Test the eval of `sub` opcode parsed from a string. Tests two inputs.
//     /// Test that saturating does not change the result.
//     function testOpSubEvalTwoInputsSaturating() external {
//         checkHappy("_: sub<1>(1e-18 0);", 1, "1 0");
//         checkHappy("_: sub<1>(1e-18 1e-18);", 0, "1 1");
//         checkHappy("_: sub<1>(2e-18 1e-18);", 1, "2 1");
//         checkHappy("_: sub<1>(2e-18 2e-18);", 0, "2 2");
//         checkHappy("_: sub<1>(max-value() 0);", type(uint256).max, "max-value() 0");
//         checkHappy("_: sub<1>(max-value() 1e-18);", type(uint256).max - 1, "max-value() 1");
//         checkHappy("_: sub<1>(max-value() max-value());", 0, "max-value() max-value()");

//         checkHappy("_: saturating-sub(1e-18 0);", 1, "1 0");
//         checkHappy("_: saturating-sub(1e-18 1e-18);", 0, "1 1");
//         checkHappy("_: saturating-sub(2e-18 1e-18);", 1, "2 1");
//         checkHappy("_: saturating-sub(2e-18 2e-18);", 0, "2 2");
//         checkHappy("_: saturating-sub(max-value() 0);", type(uint256).max, "max-value() 0");
//         checkHappy("_: saturating-sub(max-value() 1e-18);", type(uint256).max - 1, "max-value() 1");
//         checkHappy("_: saturating-sub(max-value() max-value());", 0, "max-value() max-value()");
//     }

//     /// Test the eval of `sub` opcode parsed from a string. Tests two inputs.
//     /// Tests the unhappy path where we underflow.
//     function testOpSubEval2InputsUnhappyUnderflow() external {
//         checkUnhappyOverflow("_: sub(0 1e-18);");
//         checkUnhappyOverflow("_: sub(1e-18 2e-18);");
//         checkUnhappyOverflow("_: sub(2e-18 3e-18);");
//     }

//     /// Test the eval of `sub` opcode parsed from a string. Tests two inputs.
//     /// Tests saturating on an underflow.
//     function testOpSubEval2InputsSaturatingUnderflow() external {
//         checkHappy("_: sub<1>(0 1e-18);", 0, "0 1");
//         checkHappy("_: sub<1>(1e-18 2e-18);", 0, "1 2");
//         checkHappy("_: sub<1>(2e-18 3e-18);", 0, "2 3");

//         checkHappy("_: saturating-sub(0 1e-18);", 0, "0 1");
//         checkHappy("_: saturating-sub(1e-18 2e-18);", 0, "1 2");
//         checkHappy("_: saturating-sub(2e-18 3e-18);", 0, "2 3");
//     }

//     /// Test the eval of `sub` opcode parsed from a string. Tests three inputs.
//     function testOpSubEvalThreeInputs() external {
//         checkHappy("_: sub(1e-18 0 0);", 1, "1 0 0");
//         checkHappy("_: sub(1e-18 1e-18 0);", 0, "1 1 0");
//         checkHappy("_: sub(2e-18 1e-18 1e-18);", 0, "2 1 1");
//         checkHappy("_: sub(2e-18 2e-18 0);", 0, "2 2 0");
//     }

//     /// Test the eval of `sub` opcode parsed from a string. Tests three inputs.
//     /// Test that saturating does not change the result.
//     function testOpSubEvalThreeInputsSaturating() external {
//         checkHappy("_: sub<1>(1e-18 0 0);", 1, "1 0 0");
//         checkHappy("_: sub<1>(1e-18 1e-18 0);", 0, "1 1 0");
//         checkHappy("_: sub<1>(2e-18 1e-18 1e-18);", 0, "2 1 1");
//         checkHappy("_: sub<1>(2e-18 2e-18 0);", 0, "2 2 0");

//         checkHappy("_: saturating-sub(1e-18 0 0);", 1, "1 0 0");
//         checkHappy("_: saturating-sub(1e-18 1e-18 0);", 0, "1 1 0");
//         checkHappy("_: saturating-sub(2e-18 1e-18 1e-18);", 0, "2 1 1");
//         checkHappy("_: saturating-sub(2e-18 2e-18 0);", 0, "2 2 0");
//     }

//     /// Test the eval of `sub` opcode parsed from a string. Tests three inputs.
//     /// Tests the unhappy path where we underflow.
//     function testOpSubEval3InputsUnhappyUnderflow() external {
//         checkUnhappyOverflow("_: sub(0 0 1e-18);");
//         checkUnhappyOverflow("_: sub(0 1e-18 2e-18);");
//         checkUnhappyOverflow("_: sub(1e-18 1e-18 1e-18);");
//         checkUnhappyOverflow("_: sub(1e-18 2e-18 3e-18);");
//         checkUnhappyOverflow("_: sub(2e-18 3e-18 4e-18);");
//         checkUnhappyOverflow("_: sub(3e-18 4e-18 5e-18);");
//         checkUnhappyOverflow("_: sub(2e-18 2e-18 1e-18);");
//     }

//     /// Test the eval of `sub` opcocde parsed from a string. Tests three inputs.
//     /// Tests saturating on an underflow.
//     function testOpSubEval3InputsSaturatingUnderflow() external {
//         checkHappy("_: sub<1>(0 0 1e-18);", 0, "0 0 1");
//         checkHappy("_: sub<1>(0 1e-18 2e-18);", 0, "0 1 2");
//         checkHappy("_: sub<1>(1e-18 1e-18 1e-18);", 0, "1 1 1");
//         checkHappy("_: sub<1>(1e-18 2e-18 3e-18);", 0, "1 2 3");
//         checkHappy("_: sub<1>(2e-18 3e-18 4e-18);", 0, "2 3 4");
//         checkHappy("_: sub<1>(3e-18 4e-18 5e-18);", 0, "3 4 5");
//         checkHappy("_: sub<1>(2e-18 2e-18 1e-18);", 0, "2 2 1");

//         checkHappy("_: saturating-sub(0 0 1e-18);", 0, "0 0 1");
//         checkHappy("_: saturating-sub(0 1e-18 2e-18);", 0, "0 1 2");
//         checkHappy("_: saturating-sub(1e-18 1e-18 1e-18);", 0, "1 1 1");
//         checkHappy("_: saturating-sub(1e-18 2e-18 3e-18);", 0, "1 2 3");
//         checkHappy("_: saturating-sub(2e-18 3e-18 4e-18);", 0, "2 3 4");
//         checkHappy("_: saturating-sub(3e-18 4e-18 5e-18);", 0, "3 4 5");
//         checkHappy("_: saturating-sub(2e-18 2e-18 1e-18);", 0, "2 2 1");
//     }
// }
=======
// SPDX-License-Identifier: CAL
pragma solidity =0.8.25;

import {OpTest, IntegrityCheckStateNP, InterpreterStateNP, Operand, stdError} from "test/abstract/OpTest.sol";
import {LibOpSub} from "src/lib/op/math/LibOpSub.sol";
import {LibOperand} from "test/lib/operand/LibOperand.sol";

contract LibOpSubTest is OpTest {
    /// Directly test the integrity logic of LibOpSub. This tests the happy
    /// path where the inputs input and calc match.
    function testOpSubIntegrityHappy(IntegrityCheckStateNP memory state, uint8 inputs, uint16 operandData)
        external
        pure
    {
        inputs = uint8(bound(inputs, 2, 0x0F));
        (uint256 calcInputs, uint256 calcOutputs) = LibOpSub.integrity(state, LibOperand.build(inputs, 1, operandData));

        assertEq(calcInputs, inputs);
        assertEq(calcOutputs, 1);
    }

    /// Directly test the integrity logic of LibOpSub. This tests the unhappy
    /// path where the operand is invalid due to 0 inputs.
    function testOpSubIntegrityUnhappyZeroInputs(IntegrityCheckStateNP memory state) external pure {
        (uint256 calcInputs, uint256 calcOutputs) = LibOpSub.integrity(state, Operand.wrap(0));
        // Calc inputs will be minimum 2.
        assertEq(calcInputs, 2);
        assertEq(calcOutputs, 1);
    }

    /// Directly test the integrity logic of LibOpSub. This tests the unhappy
    /// path where the operand is invalid due to 1 inputs.
    function testOpSubIntegrityUnhappyOneInput(IntegrityCheckStateNP memory state) external pure {
        (uint256 calcInputs, uint256 calcOutputs) = LibOpSub.integrity(state, Operand.wrap(0x010000));
        // Calc inputs will be minimum 2.
        assertEq(calcInputs, 2);
        assertEq(calcOutputs, 1);
    }

    /// Directly test the runtime logic of LibOpSub.
    function testOpSubRun(uint256[] memory inputs) external {
        InterpreterStateNP memory state = opTestDefaultInterpreterState();
        vm.assume(inputs.length >= 2);
        vm.assume(inputs.length <= 0x0F);
        Operand operand = LibOperand.build(uint8(inputs.length), 1, 0);
        uint256 underflows = 0;
        unchecked {
            uint256 a = inputs[0];
            for (uint256 i = 1; i < inputs.length; i++) {
                uint256 b = inputs[i];
                uint256 c = a - b;
                if (c > a) {
                    underflows++;
                }
                a = c;
            }
        }
        if (underflows > 0) {
            vm.expectRevert(stdError.arithmeticError);
        }
        opReferenceCheck(state, operand, LibOpSub.referenceFn, LibOpSub.integrity, LibOpSub.run, inputs);
    }

    /// Test the eval of `sub` opcode parsed from a string. Tests zero inputs.
    function testOpSubEvalZeroInputs() external {
        checkBadInputs("_: sub();", 0, 2, 0);
    }

    /// Test the eval of `sub` opcode parsed from a string. Tests zero inputs.
    /// Test that saturating does not change the result.
    function testOpSubEvalZeroInputsSaturating() external {
        checkBadInputs("_: sub<1>();", 0, 2, 0);
        checkBadInputs("_: saturating-sub();", 0, 2, 0);
    }

    /// Test the eval of `sub` opcode parsed from a string. Tests one input.
    function testOpSubEvalOneInput() external {
        checkBadInputs("_: sub(5e-18);", 1, 2, 1);
        checkBadInputs("_: sub(0);", 1, 2, 1);
        checkBadInputs("_: sub(1e-18);", 1, 2, 1);
        checkBadInputs("_: sub(max-value());", 1, 2, 1);
    }

    /// Test the eval of `sub` opcode parsed from a string. Tests one input.
    /// Test that saturating does not change the result.
    function testOpSubEvalOneInputSaturating() external {
        checkBadInputs("_: sub<1>(5e-18);", 1, 2, 1);
        checkBadInputs("_: sub<1>(0);", 1, 2, 1);
        checkBadInputs("_: sub<1>(1e-18);", 1, 2, 1);
        checkBadInputs("_: sub<1>(max-value());", 1, 2, 1);

        checkBadInputs("_: saturating-sub(5e-18);", 1, 2, 1);
        checkBadInputs("_: saturating-sub(0);", 1, 2, 1);
        checkBadInputs("_: saturating-sub(1e-18);", 1, 2, 1);
        checkBadInputs("_: saturating-sub(max-value());", 1, 2, 1);
    }

    /// Test the eval of `sub` opcode parsed from a string. Tests two inputs.
    function testOpSubEvalTwoInputs() external view {
        checkHappy("_: sub(1e-18 0);", 1, "1 0");
        checkHappy("_: sub(1e-18 1e-18);", 0, "1 1");
        checkHappy("_: sub(2e-18 1e-18);", 1, "2 1");
        checkHappy("_: sub(2e-18 2e-18);", 0, "2 2");
        checkHappy("_: sub(max-value() 0);", type(uint256).max, "max-value() 0");
        checkHappy("_: sub(max-value() 1e-18);", type(uint256).max - 1, "max-value() 1");
        checkHappy("_: sub(max-value() max-value());", 0, "max-value() max-value()");
    }

    /// Test the eval of `sub` opcode parsed from a string. Tests two inputs.
    /// Test that saturating does not change the result.
    function testOpSubEvalTwoInputsSaturating() external view {
        checkHappy("_: sub<1>(1e-18 0);", 1, "1 0");
        checkHappy("_: sub<1>(1e-18 1e-18);", 0, "1 1");
        checkHappy("_: sub<1>(2e-18 1e-18);", 1, "2 1");
        checkHappy("_: sub<1>(2e-18 2e-18);", 0, "2 2");
        checkHappy("_: sub<1>(max-value() 0);", type(uint256).max, "max-value() 0");
        checkHappy("_: sub<1>(max-value() 1e-18);", type(uint256).max - 1, "max-value() 1");
        checkHappy("_: sub<1>(max-value() max-value());", 0, "max-value() max-value()");

        checkHappy("_: saturating-sub(1e-18 0);", 1, "1 0");
        checkHappy("_: saturating-sub(1e-18 1e-18);", 0, "1 1");
        checkHappy("_: saturating-sub(2e-18 1e-18);", 1, "2 1");
        checkHappy("_: saturating-sub(2e-18 2e-18);", 0, "2 2");
        checkHappy("_: saturating-sub(max-value() 0);", type(uint256).max, "max-value() 0");
        checkHappy("_: saturating-sub(max-value() 1e-18);", type(uint256).max - 1, "max-value() 1");
        checkHappy("_: saturating-sub(max-value() max-value());", 0, "max-value() max-value()");
    }

    /// Test the eval of `sub` opcode parsed from a string. Tests two inputs.
    /// Tests the unhappy path where we underflow.
    function testOpSubEval2InputsUnhappyUnderflow() external {
        checkUnhappyOverflow("_: sub(0 1e-18);");
        checkUnhappyOverflow("_: sub(1e-18 2e-18);");
        checkUnhappyOverflow("_: sub(2e-18 3e-18);");
    }

    /// Test the eval of `sub` opcode parsed from a string. Tests two inputs.
    /// Tests saturating on an underflow.
    function testOpSubEval2InputsSaturatingUnderflow() external view {
        checkHappy("_: sub<1>(0 1e-18);", 0, "0 1");
        checkHappy("_: sub<1>(1e-18 2e-18);", 0, "1 2");
        checkHappy("_: sub<1>(2e-18 3e-18);", 0, "2 3");

        checkHappy("_: saturating-sub(0 1e-18);", 0, "0 1");
        checkHappy("_: saturating-sub(1e-18 2e-18);", 0, "1 2");
        checkHappy("_: saturating-sub(2e-18 3e-18);", 0, "2 3");
    }

    /// Test the eval of `sub` opcode parsed from a string. Tests three inputs.
    function testOpSubEvalThreeInputs() external view {
        checkHappy("_: sub(1e-18 0 0);", 1, "1 0 0");
        checkHappy("_: sub(1e-18 1e-18 0);", 0, "1 1 0");
        checkHappy("_: sub(2e-18 1e-18 1e-18);", 0, "2 1 1");
        checkHappy("_: sub(2e-18 2e-18 0);", 0, "2 2 0");
    }

    /// Test the eval of `sub` opcode parsed from a string. Tests three inputs.
    /// Test that saturating does not change the result.
    function testOpSubEvalThreeInputsSaturating() external view {
        checkHappy("_: sub<1>(1e-18 0 0);", 1, "1 0 0");
        checkHappy("_: sub<1>(1e-18 1e-18 0);", 0, "1 1 0");
        checkHappy("_: sub<1>(2e-18 1e-18 1e-18);", 0, "2 1 1");
        checkHappy("_: sub<1>(2e-18 2e-18 0);", 0, "2 2 0");

        checkHappy("_: saturating-sub(1e-18 0 0);", 1, "1 0 0");
        checkHappy("_: saturating-sub(1e-18 1e-18 0);", 0, "1 1 0");
        checkHappy("_: saturating-sub(2e-18 1e-18 1e-18);", 0, "2 1 1");
        checkHappy("_: saturating-sub(2e-18 2e-18 0);", 0, "2 2 0");
    }

    /// Test the eval of `sub` opcode parsed from a string. Tests three inputs.
    /// Tests the unhappy path where we underflow.
    function testOpSubEval3InputsUnhappyUnderflow() external {
        checkUnhappyOverflow("_: sub(0 0 1e-18);");
        checkUnhappyOverflow("_: sub(0 1e-18 2e-18);");
        checkUnhappyOverflow("_: sub(1e-18 1e-18 1e-18);");
        checkUnhappyOverflow("_: sub(1e-18 2e-18 3e-18);");
        checkUnhappyOverflow("_: sub(2e-18 3e-18 4e-18);");
        checkUnhappyOverflow("_: sub(3e-18 4e-18 5e-18);");
        checkUnhappyOverflow("_: sub(2e-18 2e-18 1e-18);");
    }

    /// Test the eval of `sub` opcocde parsed from a string. Tests three inputs.
    /// Tests saturating on an underflow.
    function testOpSubEval3InputsSaturatingUnderflow() external view {
        checkHappy("_: sub<1>(0 0 1e-18);", 0, "0 0 1");
        checkHappy("_: sub<1>(0 1e-18 2e-18);", 0, "0 1 2");
        checkHappy("_: sub<1>(1e-18 1e-18 1e-18);", 0, "1 1 1");
        checkHappy("_: sub<1>(1e-18 2e-18 3e-18);", 0, "1 2 3");
        checkHappy("_: sub<1>(2e-18 3e-18 4e-18);", 0, "2 3 4");
        checkHappy("_: sub<1>(3e-18 4e-18 5e-18);", 0, "3 4 5");
        checkHappy("_: sub<1>(2e-18 2e-18 1e-18);", 0, "2 2 1");

        checkHappy("_: saturating-sub(0 0 1e-18);", 0, "0 0 1");
        checkHappy("_: saturating-sub(0 1e-18 2e-18);", 0, "0 1 2");
        checkHappy("_: saturating-sub(1e-18 1e-18 1e-18);", 0, "1 1 1");
        checkHappy("_: saturating-sub(1e-18 2e-18 3e-18);", 0, "1 2 3");
        checkHappy("_: saturating-sub(2e-18 3e-18 4e-18);", 0, "2 3 4");
        checkHappy("_: saturating-sub(3e-18 4e-18 5e-18);", 0, "3 4 5");
        checkHappy("_: saturating-sub(2e-18 2e-18 1e-18);", 0, "2 2 1");
    }
}
>>>>>>> 7e20770c
<|MERGE_RESOLUTION|>--- conflicted
+++ resolved
@@ -1,4 +1,3 @@
-<<<<<<< HEAD
 // // SPDX-License-Identifier: CAL
 // pragma solidity =0.8.25;
 
@@ -9,7 +8,10 @@
 // contract LibOpSubTest is OpTest {
 //     /// Directly test the integrity logic of LibOpSub. This tests the happy
 //     /// path where the inputs input and calc match.
-//     function testOpSubIntegrityHappy(IntegrityCheckStateNP memory state, uint8 inputs, uint16 operandData) external {
+//     function testOpSubIntegrityHappy(IntegrityCheckStateNP memory state, uint8 inputs, uint16 operandData)
+//         external
+//         pure
+//     {
 //         inputs = uint8(bound(inputs, 2, 0x0F));
 //         (uint256 calcInputs, uint256 calcOutputs) = LibOpSub.integrity(state, LibOperand.build(inputs, 1, operandData));
 
@@ -17,23 +19,23 @@
 //         assertEq(calcOutputs, 1);
 //     }
 
-//     /// Directly test the integrity logic of LibOpSub. This tests the unhappy
-//     /// path where the operand is invalid due to 0 inputs.
-//     function testOpSubIntegrityUnhappyZeroInputs(IntegrityCheckStateNP memory state) external {
-//         (uint256 calcInputs, uint256 calcOutputs) = LibOpSub.integrity(state, Operand.wrap(0));
-//         // Calc inputs will be minimum 2.
-//         assertEq(calcInputs, 2);
-//         assertEq(calcOutputs, 1);
-//     }
-
-//     /// Directly test the integrity logic of LibOpSub. This tests the unhappy
-//     /// path where the operand is invalid due to 1 inputs.
-//     function testOpSubIntegrityUnhappyOneInput(IntegrityCheckStateNP memory state) external {
-//         (uint256 calcInputs, uint256 calcOutputs) = LibOpSub.integrity(state, Operand.wrap(0x010000));
-//         // Calc inputs will be minimum 2.
-//         assertEq(calcInputs, 2);
-//         assertEq(calcOutputs, 1);
-//     }
+    // /// Directly test the integrity logic of LibOpSub. This tests the unhappy
+    // /// path where the operand is invalid due to 0 inputs.
+    // function testOpSubIntegrityUnhappyZeroInputs(IntegrityCheckStateNP memory state) external pure {
+    //     (uint256 calcInputs, uint256 calcOutputs) = LibOpSub.integrity(state, Operand.wrap(0));
+    //     // Calc inputs will be minimum 2.
+    //     assertEq(calcInputs, 2);
+    //     assertEq(calcOutputs, 1);
+    // }
+
+    // /// Directly test the integrity logic of LibOpSub. This tests the unhappy
+    // /// path where the operand is invalid due to 1 inputs.
+    // function testOpSubIntegrityUnhappyOneInput(IntegrityCheckStateNP memory state) external pure {
+    //     (uint256 calcInputs, uint256 calcOutputs) = LibOpSub.integrity(state, Operand.wrap(0x010000));
+    //     // Calc inputs will be minimum 2.
+    //     assertEq(calcInputs, 2);
+    //     assertEq(calcOutputs, 1);
+    // }
 
 //     /// Directly test the runtime logic of LibOpSub.
 //     function testOpSubRun(uint256[] memory inputs) external {
@@ -93,27 +95,27 @@
 //         checkBadInputs("_: saturating-sub(max-value());", 1, 2, 1);
 //     }
 
-//     /// Test the eval of `sub` opcode parsed from a string. Tests two inputs.
-//     function testOpSubEvalTwoInputs() external {
-//         checkHappy("_: sub(1e-18 0);", 1, "1 0");
-//         checkHappy("_: sub(1e-18 1e-18);", 0, "1 1");
-//         checkHappy("_: sub(2e-18 1e-18);", 1, "2 1");
-//         checkHappy("_: sub(2e-18 2e-18);", 0, "2 2");
-//         checkHappy("_: sub(max-value() 0);", type(uint256).max, "max-value() 0");
-//         checkHappy("_: sub(max-value() 1e-18);", type(uint256).max - 1, "max-value() 1");
-//         checkHappy("_: sub(max-value() max-value());", 0, "max-value() max-value()");
-//     }
-
-//     /// Test the eval of `sub` opcode parsed from a string. Tests two inputs.
-//     /// Test that saturating does not change the result.
-//     function testOpSubEvalTwoInputsSaturating() external {
-//         checkHappy("_: sub<1>(1e-18 0);", 1, "1 0");
-//         checkHappy("_: sub<1>(1e-18 1e-18);", 0, "1 1");
-//         checkHappy("_: sub<1>(2e-18 1e-18);", 1, "2 1");
-//         checkHappy("_: sub<1>(2e-18 2e-18);", 0, "2 2");
-//         checkHappy("_: sub<1>(max-value() 0);", type(uint256).max, "max-value() 0");
-//         checkHappy("_: sub<1>(max-value() 1e-18);", type(uint256).max - 1, "max-value() 1");
-//         checkHappy("_: sub<1>(max-value() max-value());", 0, "max-value() max-value()");
+    // /// Test the eval of `sub` opcode parsed from a string. Tests two inputs.
+    // function testOpSubEvalTwoInputs() external view {
+    //     checkHappy("_: sub(1e-18 0);", 1, "1 0");
+    //     checkHappy("_: sub(1e-18 1e-18);", 0, "1 1");
+    //     checkHappy("_: sub(2e-18 1e-18);", 1, "2 1");
+    //     checkHappy("_: sub(2e-18 2e-18);", 0, "2 2");
+    //     checkHappy("_: sub(max-value() 0);", type(uint256).max, "max-value() 0");
+    //     checkHappy("_: sub(max-value() 1e-18);", type(uint256).max - 1, "max-value() 1");
+    //     checkHappy("_: sub(max-value() max-value());", 0, "max-value() max-value()");
+    // }
+
+    // /// Test the eval of `sub` opcode parsed from a string. Tests two inputs.
+    // /// Test that saturating does not change the result.
+    // function testOpSubEvalTwoInputsSaturating() external view {
+    //     checkHappy("_: sub<1>(1e-18 0);", 1, "1 0");
+    //     checkHappy("_: sub<1>(1e-18 1e-18);", 0, "1 1");
+    //     checkHappy("_: sub<1>(2e-18 1e-18);", 1, "2 1");
+    //     checkHappy("_: sub<1>(2e-18 2e-18);", 0, "2 2");
+    //     checkHappy("_: sub<1>(max-value() 0);", type(uint256).max, "max-value() 0");
+    //     checkHappy("_: sub<1>(max-value() 1e-18);", type(uint256).max - 1, "max-value() 1");
+    //     checkHappy("_: sub<1>(max-value() max-value());", 0, "max-value() max-value()");
 
 //         checkHappy("_: saturating-sub(1e-18 0);", 1, "1 0");
 //         checkHappy("_: saturating-sub(1e-18 1e-18);", 0, "1 1");
@@ -132,33 +134,33 @@
 //         checkUnhappyOverflow("_: sub(2e-18 3e-18);");
 //     }
 
-//     /// Test the eval of `sub` opcode parsed from a string. Tests two inputs.
-//     /// Tests saturating on an underflow.
-//     function testOpSubEval2InputsSaturatingUnderflow() external {
-//         checkHappy("_: sub<1>(0 1e-18);", 0, "0 1");
-//         checkHappy("_: sub<1>(1e-18 2e-18);", 0, "1 2");
-//         checkHappy("_: sub<1>(2e-18 3e-18);", 0, "2 3");
+    // /// Test the eval of `sub` opcode parsed from a string. Tests two inputs.
+    // /// Tests saturating on an underflow.
+    // function testOpSubEval2InputsSaturatingUnderflow() external view {
+    //     checkHappy("_: sub<1>(0 1e-18);", 0, "0 1");
+    //     checkHappy("_: sub<1>(1e-18 2e-18);", 0, "1 2");
+    //     checkHappy("_: sub<1>(2e-18 3e-18);", 0, "2 3");
 
 //         checkHappy("_: saturating-sub(0 1e-18);", 0, "0 1");
 //         checkHappy("_: saturating-sub(1e-18 2e-18);", 0, "1 2");
 //         checkHappy("_: saturating-sub(2e-18 3e-18);", 0, "2 3");
 //     }
 
-//     /// Test the eval of `sub` opcode parsed from a string. Tests three inputs.
-//     function testOpSubEvalThreeInputs() external {
-//         checkHappy("_: sub(1e-18 0 0);", 1, "1 0 0");
-//         checkHappy("_: sub(1e-18 1e-18 0);", 0, "1 1 0");
-//         checkHappy("_: sub(2e-18 1e-18 1e-18);", 0, "2 1 1");
-//         checkHappy("_: sub(2e-18 2e-18 0);", 0, "2 2 0");
-//     }
-
-//     /// Test the eval of `sub` opcode parsed from a string. Tests three inputs.
-//     /// Test that saturating does not change the result.
-//     function testOpSubEvalThreeInputsSaturating() external {
-//         checkHappy("_: sub<1>(1e-18 0 0);", 1, "1 0 0");
-//         checkHappy("_: sub<1>(1e-18 1e-18 0);", 0, "1 1 0");
-//         checkHappy("_: sub<1>(2e-18 1e-18 1e-18);", 0, "2 1 1");
-//         checkHappy("_: sub<1>(2e-18 2e-18 0);", 0, "2 2 0");
+    // /// Test the eval of `sub` opcode parsed from a string. Tests three inputs.
+    // function testOpSubEvalThreeInputs() external view {
+    //     checkHappy("_: sub(1e-18 0 0);", 1, "1 0 0");
+    //     checkHappy("_: sub(1e-18 1e-18 0);", 0, "1 1 0");
+    //     checkHappy("_: sub(2e-18 1e-18 1e-18);", 0, "2 1 1");
+    //     checkHappy("_: sub(2e-18 2e-18 0);", 0, "2 2 0");
+    // }
+
+    // /// Test the eval of `sub` opcode parsed from a string. Tests three inputs.
+    // /// Test that saturating does not change the result.
+    // function testOpSubEvalThreeInputsSaturating() external view {
+    //     checkHappy("_: sub<1>(1e-18 0 0);", 1, "1 0 0");
+    //     checkHappy("_: sub<1>(1e-18 1e-18 0);", 0, "1 1 0");
+    //     checkHappy("_: sub<1>(2e-18 1e-18 1e-18);", 0, "2 1 1");
+    //     checkHappy("_: sub<1>(2e-18 2e-18 0);", 0, "2 2 0");
 
 //         checkHappy("_: saturating-sub(1e-18 0 0);", 1, "1 0 0");
 //         checkHappy("_: saturating-sub(1e-18 1e-18 0);", 0, "1 1 0");
@@ -178,16 +180,16 @@
 //         checkUnhappyOverflow("_: sub(2e-18 2e-18 1e-18);");
 //     }
 
-//     /// Test the eval of `sub` opcocde parsed from a string. Tests three inputs.
-//     /// Tests saturating on an underflow.
-//     function testOpSubEval3InputsSaturatingUnderflow() external {
-//         checkHappy("_: sub<1>(0 0 1e-18);", 0, "0 0 1");
-//         checkHappy("_: sub<1>(0 1e-18 2e-18);", 0, "0 1 2");
-//         checkHappy("_: sub<1>(1e-18 1e-18 1e-18);", 0, "1 1 1");
-//         checkHappy("_: sub<1>(1e-18 2e-18 3e-18);", 0, "1 2 3");
-//         checkHappy("_: sub<1>(2e-18 3e-18 4e-18);", 0, "2 3 4");
-//         checkHappy("_: sub<1>(3e-18 4e-18 5e-18);", 0, "3 4 5");
-//         checkHappy("_: sub<1>(2e-18 2e-18 1e-18);", 0, "2 2 1");
+    // /// Test the eval of `sub` opcocde parsed from a string. Tests three inputs.
+    // /// Tests saturating on an underflow.
+    // function testOpSubEval3InputsSaturatingUnderflow() external view {
+    //     checkHappy("_: sub<1>(0 0 1e-18);", 0, "0 0 1");
+    //     checkHappy("_: sub<1>(0 1e-18 2e-18);", 0, "0 1 2");
+    //     checkHappy("_: sub<1>(1e-18 1e-18 1e-18);", 0, "1 1 1");
+    //     checkHappy("_: sub<1>(1e-18 2e-18 3e-18);", 0, "1 2 3");
+    //     checkHappy("_: sub<1>(2e-18 3e-18 4e-18);", 0, "2 3 4");
+    //     checkHappy("_: sub<1>(3e-18 4e-18 5e-18);", 0, "3 4 5");
+    //     checkHappy("_: sub<1>(2e-18 2e-18 1e-18);", 0, "2 2 1");
 
 //         checkHappy("_: saturating-sub(0 0 1e-18);", 0, "0 0 1");
 //         checkHappy("_: saturating-sub(0 1e-18 2e-18);", 0, "0 1 2");
@@ -197,208 +199,4 @@
 //         checkHappy("_: saturating-sub(3e-18 4e-18 5e-18);", 0, "3 4 5");
 //         checkHappy("_: saturating-sub(2e-18 2e-18 1e-18);", 0, "2 2 1");
 //     }
-// }
-=======
-// SPDX-License-Identifier: CAL
-pragma solidity =0.8.25;
-
-import {OpTest, IntegrityCheckStateNP, InterpreterStateNP, Operand, stdError} from "test/abstract/OpTest.sol";
-import {LibOpSub} from "src/lib/op/math/LibOpSub.sol";
-import {LibOperand} from "test/lib/operand/LibOperand.sol";
-
-contract LibOpSubTest is OpTest {
-    /// Directly test the integrity logic of LibOpSub. This tests the happy
-    /// path where the inputs input and calc match.
-    function testOpSubIntegrityHappy(IntegrityCheckStateNP memory state, uint8 inputs, uint16 operandData)
-        external
-        pure
-    {
-        inputs = uint8(bound(inputs, 2, 0x0F));
-        (uint256 calcInputs, uint256 calcOutputs) = LibOpSub.integrity(state, LibOperand.build(inputs, 1, operandData));
-
-        assertEq(calcInputs, inputs);
-        assertEq(calcOutputs, 1);
-    }
-
-    /// Directly test the integrity logic of LibOpSub. This tests the unhappy
-    /// path where the operand is invalid due to 0 inputs.
-    function testOpSubIntegrityUnhappyZeroInputs(IntegrityCheckStateNP memory state) external pure {
-        (uint256 calcInputs, uint256 calcOutputs) = LibOpSub.integrity(state, Operand.wrap(0));
-        // Calc inputs will be minimum 2.
-        assertEq(calcInputs, 2);
-        assertEq(calcOutputs, 1);
-    }
-
-    /// Directly test the integrity logic of LibOpSub. This tests the unhappy
-    /// path where the operand is invalid due to 1 inputs.
-    function testOpSubIntegrityUnhappyOneInput(IntegrityCheckStateNP memory state) external pure {
-        (uint256 calcInputs, uint256 calcOutputs) = LibOpSub.integrity(state, Operand.wrap(0x010000));
-        // Calc inputs will be minimum 2.
-        assertEq(calcInputs, 2);
-        assertEq(calcOutputs, 1);
-    }
-
-    /// Directly test the runtime logic of LibOpSub.
-    function testOpSubRun(uint256[] memory inputs) external {
-        InterpreterStateNP memory state = opTestDefaultInterpreterState();
-        vm.assume(inputs.length >= 2);
-        vm.assume(inputs.length <= 0x0F);
-        Operand operand = LibOperand.build(uint8(inputs.length), 1, 0);
-        uint256 underflows = 0;
-        unchecked {
-            uint256 a = inputs[0];
-            for (uint256 i = 1; i < inputs.length; i++) {
-                uint256 b = inputs[i];
-                uint256 c = a - b;
-                if (c > a) {
-                    underflows++;
-                }
-                a = c;
-            }
-        }
-        if (underflows > 0) {
-            vm.expectRevert(stdError.arithmeticError);
-        }
-        opReferenceCheck(state, operand, LibOpSub.referenceFn, LibOpSub.integrity, LibOpSub.run, inputs);
-    }
-
-    /// Test the eval of `sub` opcode parsed from a string. Tests zero inputs.
-    function testOpSubEvalZeroInputs() external {
-        checkBadInputs("_: sub();", 0, 2, 0);
-    }
-
-    /// Test the eval of `sub` opcode parsed from a string. Tests zero inputs.
-    /// Test that saturating does not change the result.
-    function testOpSubEvalZeroInputsSaturating() external {
-        checkBadInputs("_: sub<1>();", 0, 2, 0);
-        checkBadInputs("_: saturating-sub();", 0, 2, 0);
-    }
-
-    /// Test the eval of `sub` opcode parsed from a string. Tests one input.
-    function testOpSubEvalOneInput() external {
-        checkBadInputs("_: sub(5e-18);", 1, 2, 1);
-        checkBadInputs("_: sub(0);", 1, 2, 1);
-        checkBadInputs("_: sub(1e-18);", 1, 2, 1);
-        checkBadInputs("_: sub(max-value());", 1, 2, 1);
-    }
-
-    /// Test the eval of `sub` opcode parsed from a string. Tests one input.
-    /// Test that saturating does not change the result.
-    function testOpSubEvalOneInputSaturating() external {
-        checkBadInputs("_: sub<1>(5e-18);", 1, 2, 1);
-        checkBadInputs("_: sub<1>(0);", 1, 2, 1);
-        checkBadInputs("_: sub<1>(1e-18);", 1, 2, 1);
-        checkBadInputs("_: sub<1>(max-value());", 1, 2, 1);
-
-        checkBadInputs("_: saturating-sub(5e-18);", 1, 2, 1);
-        checkBadInputs("_: saturating-sub(0);", 1, 2, 1);
-        checkBadInputs("_: saturating-sub(1e-18);", 1, 2, 1);
-        checkBadInputs("_: saturating-sub(max-value());", 1, 2, 1);
-    }
-
-    /// Test the eval of `sub` opcode parsed from a string. Tests two inputs.
-    function testOpSubEvalTwoInputs() external view {
-        checkHappy("_: sub(1e-18 0);", 1, "1 0");
-        checkHappy("_: sub(1e-18 1e-18);", 0, "1 1");
-        checkHappy("_: sub(2e-18 1e-18);", 1, "2 1");
-        checkHappy("_: sub(2e-18 2e-18);", 0, "2 2");
-        checkHappy("_: sub(max-value() 0);", type(uint256).max, "max-value() 0");
-        checkHappy("_: sub(max-value() 1e-18);", type(uint256).max - 1, "max-value() 1");
-        checkHappy("_: sub(max-value() max-value());", 0, "max-value() max-value()");
-    }
-
-    /// Test the eval of `sub` opcode parsed from a string. Tests two inputs.
-    /// Test that saturating does not change the result.
-    function testOpSubEvalTwoInputsSaturating() external view {
-        checkHappy("_: sub<1>(1e-18 0);", 1, "1 0");
-        checkHappy("_: sub<1>(1e-18 1e-18);", 0, "1 1");
-        checkHappy("_: sub<1>(2e-18 1e-18);", 1, "2 1");
-        checkHappy("_: sub<1>(2e-18 2e-18);", 0, "2 2");
-        checkHappy("_: sub<1>(max-value() 0);", type(uint256).max, "max-value() 0");
-        checkHappy("_: sub<1>(max-value() 1e-18);", type(uint256).max - 1, "max-value() 1");
-        checkHappy("_: sub<1>(max-value() max-value());", 0, "max-value() max-value()");
-
-        checkHappy("_: saturating-sub(1e-18 0);", 1, "1 0");
-        checkHappy("_: saturating-sub(1e-18 1e-18);", 0, "1 1");
-        checkHappy("_: saturating-sub(2e-18 1e-18);", 1, "2 1");
-        checkHappy("_: saturating-sub(2e-18 2e-18);", 0, "2 2");
-        checkHappy("_: saturating-sub(max-value() 0);", type(uint256).max, "max-value() 0");
-        checkHappy("_: saturating-sub(max-value() 1e-18);", type(uint256).max - 1, "max-value() 1");
-        checkHappy("_: saturating-sub(max-value() max-value());", 0, "max-value() max-value()");
-    }
-
-    /// Test the eval of `sub` opcode parsed from a string. Tests two inputs.
-    /// Tests the unhappy path where we underflow.
-    function testOpSubEval2InputsUnhappyUnderflow() external {
-        checkUnhappyOverflow("_: sub(0 1e-18);");
-        checkUnhappyOverflow("_: sub(1e-18 2e-18);");
-        checkUnhappyOverflow("_: sub(2e-18 3e-18);");
-    }
-
-    /// Test the eval of `sub` opcode parsed from a string. Tests two inputs.
-    /// Tests saturating on an underflow.
-    function testOpSubEval2InputsSaturatingUnderflow() external view {
-        checkHappy("_: sub<1>(0 1e-18);", 0, "0 1");
-        checkHappy("_: sub<1>(1e-18 2e-18);", 0, "1 2");
-        checkHappy("_: sub<1>(2e-18 3e-18);", 0, "2 3");
-
-        checkHappy("_: saturating-sub(0 1e-18);", 0, "0 1");
-        checkHappy("_: saturating-sub(1e-18 2e-18);", 0, "1 2");
-        checkHappy("_: saturating-sub(2e-18 3e-18);", 0, "2 3");
-    }
-
-    /// Test the eval of `sub` opcode parsed from a string. Tests three inputs.
-    function testOpSubEvalThreeInputs() external view {
-        checkHappy("_: sub(1e-18 0 0);", 1, "1 0 0");
-        checkHappy("_: sub(1e-18 1e-18 0);", 0, "1 1 0");
-        checkHappy("_: sub(2e-18 1e-18 1e-18);", 0, "2 1 1");
-        checkHappy("_: sub(2e-18 2e-18 0);", 0, "2 2 0");
-    }
-
-    /// Test the eval of `sub` opcode parsed from a string. Tests three inputs.
-    /// Test that saturating does not change the result.
-    function testOpSubEvalThreeInputsSaturating() external view {
-        checkHappy("_: sub<1>(1e-18 0 0);", 1, "1 0 0");
-        checkHappy("_: sub<1>(1e-18 1e-18 0);", 0, "1 1 0");
-        checkHappy("_: sub<1>(2e-18 1e-18 1e-18);", 0, "2 1 1");
-        checkHappy("_: sub<1>(2e-18 2e-18 0);", 0, "2 2 0");
-
-        checkHappy("_: saturating-sub(1e-18 0 0);", 1, "1 0 0");
-        checkHappy("_: saturating-sub(1e-18 1e-18 0);", 0, "1 1 0");
-        checkHappy("_: saturating-sub(2e-18 1e-18 1e-18);", 0, "2 1 1");
-        checkHappy("_: saturating-sub(2e-18 2e-18 0);", 0, "2 2 0");
-    }
-
-    /// Test the eval of `sub` opcode parsed from a string. Tests three inputs.
-    /// Tests the unhappy path where we underflow.
-    function testOpSubEval3InputsUnhappyUnderflow() external {
-        checkUnhappyOverflow("_: sub(0 0 1e-18);");
-        checkUnhappyOverflow("_: sub(0 1e-18 2e-18);");
-        checkUnhappyOverflow("_: sub(1e-18 1e-18 1e-18);");
-        checkUnhappyOverflow("_: sub(1e-18 2e-18 3e-18);");
-        checkUnhappyOverflow("_: sub(2e-18 3e-18 4e-18);");
-        checkUnhappyOverflow("_: sub(3e-18 4e-18 5e-18);");
-        checkUnhappyOverflow("_: sub(2e-18 2e-18 1e-18);");
-    }
-
-    /// Test the eval of `sub` opcocde parsed from a string. Tests three inputs.
-    /// Tests saturating on an underflow.
-    function testOpSubEval3InputsSaturatingUnderflow() external view {
-        checkHappy("_: sub<1>(0 0 1e-18);", 0, "0 0 1");
-        checkHappy("_: sub<1>(0 1e-18 2e-18);", 0, "0 1 2");
-        checkHappy("_: sub<1>(1e-18 1e-18 1e-18);", 0, "1 1 1");
-        checkHappy("_: sub<1>(1e-18 2e-18 3e-18);", 0, "1 2 3");
-        checkHappy("_: sub<1>(2e-18 3e-18 4e-18);", 0, "2 3 4");
-        checkHappy("_: sub<1>(3e-18 4e-18 5e-18);", 0, "3 4 5");
-        checkHappy("_: sub<1>(2e-18 2e-18 1e-18);", 0, "2 2 1");
-
-        checkHappy("_: saturating-sub(0 0 1e-18);", 0, "0 0 1");
-        checkHappy("_: saturating-sub(0 1e-18 2e-18);", 0, "0 1 2");
-        checkHappy("_: saturating-sub(1e-18 1e-18 1e-18);", 0, "1 1 1");
-        checkHappy("_: saturating-sub(1e-18 2e-18 3e-18);", 0, "1 2 3");
-        checkHappy("_: saturating-sub(2e-18 3e-18 4e-18);", 0, "2 3 4");
-        checkHappy("_: saturating-sub(3e-18 4e-18 5e-18);", 0, "3 4 5");
-        checkHappy("_: saturating-sub(2e-18 2e-18 1e-18);", 0, "2 2 1");
-    }
-}
->>>>>>> 7e20770c
+// }