--- conflicted
+++ resolved
@@ -1,4 +1,3 @@
-<<<<<<< HEAD
 // // SPDX-License-Identifier: CAL
 // pragma solidity =0.8.25;
 
@@ -9,14 +8,14 @@
 // contract LibOpInvTest is OpTest {
 //     /// Directly test the integrity logic of LibOpInv.
 //     /// Inputs are always 1, outputs are always 1.
-//     function testOpInvIntegrity(IntegrityCheckStateNP memory state, Operand operand) external {
+//     function testOpInvIntegrity(IntegrityCheckStateNP memory state, Operand operand) external pure {
 //         (uint256 calcInputs, uint256 calcOutputs) = LibOpInv.integrity(state, operand);
 //         assertEq(calcInputs, 1);
 //         assertEq(calcOutputs, 1);
 //     }
 
 //     /// Directly test the runtime logic of LibOpInv.
-//     function testOpInvRun(uint256 a, uint16 operandData) public {
+//     function testOpInvRun(uint256 a, uint16 operandData) public view {
 //         // 0 is division by 0.
 //         a = bound(a, 1, type(uint64).max - 1e18);
 //         InterpreterStateNP memory state = opTestDefaultInterpreterState();
@@ -28,13 +27,13 @@
 //         opReferenceCheck(state, operand, LibOpInv.referenceFn, LibOpInv.integrity, LibOpInv.run, inputs);
 //     }
 
-//     /// Test the eval of `inv`.
-//     function testOpInvEval() external {
-//         checkHappy("_: inv(1);", 1e18, "1");
-//         checkHappy("_: inv(0.5);", 2e18, "0.5");
-//         checkHappy("_: inv(2);", 0.5e18, "2");
-//         checkHappy("_: inv(3);", 333333333333333333, "3");
-//     }
+    // /// Test the eval of `inv`.
+    // function testOpInvEval() external view {
+    //     checkHappy("_: inv(1);", 1e18, "1");
+    //     checkHappy("_: inv(0.5);", 2e18, "0.5");
+    //     checkHappy("_: inv(2);", 0.5e18, "2");
+    //     checkHappy("_: inv(3);", 333333333333333333, "3");
+    // }
 
 //     /// Test the eval of `inv` for bad inputs.
 //     function testOpInvZeroInputs() external {
@@ -57,65 +56,4 @@
 //     function testOpExpEvalOperandDisallowed() external {
 //         checkUnhappyParse("_: inv<0>(1);", abi.encodeWithSelector(UnexpectedOperand.selector));
 //     }
-// }
-=======
-// SPDX-License-Identifier: CAL
-pragma solidity =0.8.25;
-
-import {OpTest, IntegrityCheckStateNP, Operand, InterpreterStateNP, UnexpectedOperand} from "test/abstract/OpTest.sol";
-import {LibOpInv} from "src/lib/op/math/LibOpInv.sol";
-import {LibOperand} from "test/lib/operand/LibOperand.sol";
-
-contract LibOpInvTest is OpTest {
-    /// Directly test the integrity logic of LibOpInv.
-    /// Inputs are always 1, outputs are always 1.
-    function testOpInvIntegrity(IntegrityCheckStateNP memory state, Operand operand) external pure {
-        (uint256 calcInputs, uint256 calcOutputs) = LibOpInv.integrity(state, operand);
-        assertEq(calcInputs, 1);
-        assertEq(calcOutputs, 1);
-    }
-
-    /// Directly test the runtime logic of LibOpInv.
-    function testOpInvRun(uint256 a, uint16 operandData) public view {
-        // 0 is division by 0.
-        a = bound(a, 1, type(uint64).max - 1e18);
-        InterpreterStateNP memory state = opTestDefaultInterpreterState();
-
-        Operand operand = LibOperand.build(1, 1, operandData);
-        uint256[] memory inputs = new uint256[](1);
-        inputs[0] = a;
-
-        opReferenceCheck(state, operand, LibOpInv.referenceFn, LibOpInv.integrity, LibOpInv.run, inputs);
-    }
-
-    /// Test the eval of `inv`.
-    function testOpInvEval() external view {
-        checkHappy("_: inv(1);", 1e18, "1");
-        checkHappy("_: inv(0.5);", 2e18, "0.5");
-        checkHappy("_: inv(2);", 0.5e18, "2");
-        checkHappy("_: inv(3);", 333333333333333333, "3");
-    }
-
-    /// Test the eval of `inv` for bad inputs.
-    function testOpInvZeroInputs() external {
-        checkBadInputs("_: inv();", 0, 1, 0);
-    }
-
-    function testOpInvTwoInputs() external {
-        checkBadInputs("_: inv(1 1);", 2, 1, 2);
-    }
-
-    function testOpInvZeroOutputs() external {
-        checkBadOutputs(": inv(1);", 1, 1, 0);
-    }
-
-    function testOpInvTwoOutputs() external {
-        checkBadOutputs("_ _: inv(1);", 1, 1, 2);
-    }
-
-    /// Test that operand is disallowed.
-    function testOpExpEvalOperandDisallowed() external {
-        checkUnhappyParse("_: inv<0>(1);", abi.encodeWithSelector(UnexpectedOperand.selector));
-    }
-}
->>>>>>> 7e20770c
+// }