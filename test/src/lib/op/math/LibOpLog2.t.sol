--- conflicted
+++ resolved
@@ -1,4 +1,3 @@
-<<<<<<< HEAD
 // // SPDX-License-Identifier: CAL
 // pragma solidity =0.8.25;
 
@@ -9,14 +8,14 @@
 // contract LibOpLog2Test is OpTest {
 //     /// Directly test the integrity logic of LibOpLog2.
 //     /// Inputs are always 1, outputs are always 1.
-//     function testOpLog2Integrity(IntegrityCheckStateNP memory state, Operand operand) external {
+//     function testOpLog2Integrity(IntegrityCheckStateNP memory state, Operand operand) external pure {
 //         (uint256 calcInputs, uint256 calcOutputs) = LibOpLog2.integrity(state, operand);
 //         assertEq(calcInputs, 1);
 //         assertEq(calcOutputs, 1);
 //     }
 
 //     /// Directly test the runtime logic of LibOpLog2.
-//     function testOpLog2Run(uint256 a) public {
+//     function testOpLog2Run(uint256 a) public view {
 //         // e lifted from prb math.
 //         a = bound(a, 2_718281828459045235, type(uint64).max - 1e18);
 //         InterpreterStateNP memory state = opTestDefaultInterpreterState();
@@ -28,17 +27,17 @@
 //         opReferenceCheck(state, operand, LibOpLog2.referenceFn, LibOpLog2.integrity, LibOpLog2.run, inputs);
 //     }
 
-//     /// Test the eval of `log2`.
-//     function testOpLog2Eval() external {
-//         // Any number less than 2 other than 1 is negative which doesn't exist
-//         // in unsigned integers.
-//         checkHappy("_: log2(1);", 0, "log2 1");
-//         checkHappy("_: log2(2);", 1e18, "log2 2");
-//         checkHappy("_: log2(2.718281828459045235);", 1442695040888963394, "log2 e");
-//         checkHappy("_: log2(3);", 1584962500721156166, "log2 3");
-//         checkHappy("_: log2(4);", 2000000000000000000, "log2 4");
-//         checkHappy("_: log2(5);", 2321928094887362334, "log2 5");
-//     }
+    // /// Test the eval of `log2`.
+    // function testOpLog2Eval() external view {
+    //     // Any number less than 2 other than 1 is negative which doesn't exist
+    //     // in unsigned integers.
+    //     checkHappy("_: log2(1);", 0, "log2 1");
+    //     checkHappy("_: log2(2);", 1e18, "log2 2");
+    //     checkHappy("_: log2(2.718281828459045235);", 1442695040888963394, "log2 e");
+    //     checkHappy("_: log2(3);", 1584962500721156166, "log2 3");
+    //     checkHappy("_: log2(4);", 2000000000000000000, "log2 4");
+    //     checkHappy("_: log2(5);", 2321928094887362334, "log2 5");
+    // }
 
 //     /// Test the eval of `log2` for bad inputs.
 //     function testOpLog2ZeroInputs() external {
@@ -61,69 +60,4 @@
 //     function testOpLog2EvalOperandDisallowed() external {
 //         checkUnhappyParse("_: log2<0>(1);", abi.encodeWithSelector(UnexpectedOperand.selector));
 //     }
-// }
-=======
-// SPDX-License-Identifier: CAL
-pragma solidity =0.8.25;
-
-import {OpTest, IntegrityCheckStateNP, Operand, InterpreterStateNP, UnexpectedOperand} from "test/abstract/OpTest.sol";
-import {LibOpLog2} from "src/lib/op/math/LibOpLog2.sol";
-import {LibOperand} from "test/lib/operand/LibOperand.sol";
-
-contract LibOpLog2Test is OpTest {
-    /// Directly test the integrity logic of LibOpLog2.
-    /// Inputs are always 1, outputs are always 1.
-    function testOpLog2Integrity(IntegrityCheckStateNP memory state, Operand operand) external pure {
-        (uint256 calcInputs, uint256 calcOutputs) = LibOpLog2.integrity(state, operand);
-        assertEq(calcInputs, 1);
-        assertEq(calcOutputs, 1);
-    }
-
-    /// Directly test the runtime logic of LibOpLog2.
-    function testOpLog2Run(uint256 a) public view {
-        // e lifted from prb math.
-        a = bound(a, 2_718281828459045235, type(uint64).max - 1e18);
-        InterpreterStateNP memory state = opTestDefaultInterpreterState();
-
-        Operand operand = LibOperand.build(1, 1, 0);
-        uint256[] memory inputs = new uint256[](1);
-        inputs[0] = a;
-
-        opReferenceCheck(state, operand, LibOpLog2.referenceFn, LibOpLog2.integrity, LibOpLog2.run, inputs);
-    }
-
-    /// Test the eval of `log2`.
-    function testOpLog2Eval() external view {
-        // Any number less than 2 other than 1 is negative which doesn't exist
-        // in unsigned integers.
-        checkHappy("_: log2(1);", 0, "log2 1");
-        checkHappy("_: log2(2);", 1e18, "log2 2");
-        checkHappy("_: log2(2.718281828459045235);", 1442695040888963394, "log2 e");
-        checkHappy("_: log2(3);", 1584962500721156166, "log2 3");
-        checkHappy("_: log2(4);", 2000000000000000000, "log2 4");
-        checkHappy("_: log2(5);", 2321928094887362334, "log2 5");
-    }
-
-    /// Test the eval of `log2` for bad inputs.
-    function testOpLog2ZeroInputs() external {
-        checkBadInputs("_: log2();", 0, 1, 0);
-    }
-
-    function testOpLog2TwoInputs() external {
-        checkBadInputs("_: log2(1 1);", 2, 1, 2);
-    }
-
-    function testOpLog2ZeroOutputs() external {
-        checkBadOutputs(": log2(1);", 1, 1, 0);
-    }
-
-    function testOpLog2TwoOutputs() external {
-        checkBadOutputs("_ _: log2(1);", 1, 1, 2);
-    }
-
-    /// Test that operand is disallowed.
-    function testOpLog2EvalOperandDisallowed() external {
-        checkUnhappyParse("_: log2<0>(1);", abi.encodeWithSelector(UnexpectedOperand.selector));
-    }
-}
->>>>>>> 7e20770c
+// }