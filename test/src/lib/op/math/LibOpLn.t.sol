<<<<<<< HEAD
// // SPDX-License-Identifier: CAL
// pragma solidity =0.8.25;

// import {OpTest, IntegrityCheckStateNP, Operand, InterpreterStateNP, UnexpectedOperand} from "test/abstract/OpTest.sol";
// import {LibOpLn} from "src/lib/op/math/LibOpLn.sol";
// import {LibOperand} from "test/lib/operand/LibOperand.sol";

// contract LibOpLnTest is OpTest {
//     /// Directly test the integrity logic of LibOpLn.
//     /// Inputs are always 1, outputs are always 1.
//     function testOpLnIntegrity(IntegrityCheckStateNP memory state, Operand operand) external {
//         (uint256 calcInputs, uint256 calcOutputs) = LibOpLn.integrity(state, operand);
//         assertEq(calcInputs, 1);
//         assertEq(calcOutputs, 1);
//     }

//     /// Directly test the runtime logic of LibOpLn.
//     function testOpLnRun(uint256 a, uint16 operandData) public {
//         // e lifted from prb math.
//         a = bound(a, 2_718281828459045235, type(uint64).max - 1e18);
//         InterpreterStateNP memory state = opTestDefaultInterpreterState();

//         Operand operand = LibOperand.build(1, 1, operandData);
//         uint256[] memory inputs = new uint256[](1);
//         inputs[0] = a;

//         opReferenceCheck(state, operand, LibOpLn.referenceFn, LibOpLn.integrity, LibOpLn.run, inputs);
//     }

//     /// Test the eval of `ln`.
//     function testOpLnEval() external {
//         // Any number less than e other than 1 is negative which doesn't exist
//         // in unsigned integers.
//         checkHappy("_: ln(1);", 0, "ln 1");
//         checkHappy("_: ln(2.718281828459045235);", 999999999999999990, "ln e");
//         checkHappy("_: ln(3);", 1098612288668109680, "ln 3");
//         checkHappy("_: ln(4);", 1386294361119890619, "ln 4");
//         checkHappy("_: ln(5);", 1609437912434100365, "ln 5");
//     }

//     /// Test the eval of `ln` for bad inputs.
//     function testOpLnZeroInputs() external {
//         checkBadInputs("_: ln();", 0, 1, 0);
//     }

//     function testOpLnTwoInputs() external {
//         checkBadInputs("_: ln(1 1);", 2, 1, 2);
//     }

//     function testOpLnZeroOutputs() external {
//         checkBadOutputs(": ln(1);", 1, 1, 0);
//     }

//     function testOpLnTwoOutputs() external {
//         checkBadOutputs("_ _: ln(1);", 1, 1, 2);
//     }

//     /// Test that operand is disallowed.
//     function testOpLnEvalOperandDisallowed() external {
//         checkUnhappyParse("_: ln<0>(1);", abi.encodeWithSelector(UnexpectedOperand.selector));
//     }
// }
=======
// SPDX-License-Identifier: CAL
pragma solidity =0.8.25;

import {OpTest, IntegrityCheckStateNP, Operand, InterpreterStateNP, UnexpectedOperand} from "test/abstract/OpTest.sol";
import {LibOpLn} from "src/lib/op/math/LibOpLn.sol";
import {LibOperand} from "test/lib/operand/LibOperand.sol";

contract LibOpLnTest is OpTest {
    /// Directly test the integrity logic of LibOpLn.
    /// Inputs are always 1, outputs are always 1.
    function testOpLnIntegrity(IntegrityCheckStateNP memory state, Operand operand) external pure {
        (uint256 calcInputs, uint256 calcOutputs) = LibOpLn.integrity(state, operand);
        assertEq(calcInputs, 1);
        assertEq(calcOutputs, 1);
    }

    /// Directly test the runtime logic of LibOpLn.
    function testOpLnRun(uint256 a, uint16 operandData) public view {
        // e lifted from prb math.
        a = bound(a, 2_718281828459045235, type(uint64).max - 1e18);
        InterpreterStateNP memory state = opTestDefaultInterpreterState();

        Operand operand = LibOperand.build(1, 1, operandData);
        uint256[] memory inputs = new uint256[](1);
        inputs[0] = a;

        opReferenceCheck(state, operand, LibOpLn.referenceFn, LibOpLn.integrity, LibOpLn.run, inputs);
    }

    /// Test the eval of `ln`.
    function testOpLnEval() external view {
        // Any number less than e other than 1 is negative which doesn't exist
        // in unsigned integers.
        checkHappy("_: ln(1);", 0, "ln 1");
        checkHappy("_: ln(2.718281828459045235);", 999999999999999990, "ln e");
        checkHappy("_: ln(3);", 1098612288668109680, "ln 3");
        checkHappy("_: ln(4);", 1386294361119890619, "ln 4");
        checkHappy("_: ln(5);", 1609437912434100365, "ln 5");
    }

    /// Test the eval of `ln` for bad inputs.
    function testOpLnZeroInputs() external {
        checkBadInputs("_: ln();", 0, 1, 0);
    }

    function testOpLnTwoInputs() external {
        checkBadInputs("_: ln(1 1);", 2, 1, 2);
    }

    function testOpLnZeroOutputs() external {
        checkBadOutputs(": ln(1);", 1, 1, 0);
    }

    function testOpLnTwoOutputs() external {
        checkBadOutputs("_ _: ln(1);", 1, 1, 2);
    }

    /// Test that operand is disallowed.
    function testOpLnEvalOperandDisallowed() external {
        checkUnhappyParse("_: ln<0>(1);", abi.encodeWithSelector(UnexpectedOperand.selector));
    }
}
>>>>>>> 7e20770c
<|MERGE_RESOLUTION|>--- conflicted
+++ resolved
@@ -1,4 +1,3 @@
-<<<<<<< HEAD
 // // SPDX-License-Identifier: CAL
 // pragma solidity =0.8.25;
 
@@ -9,14 +8,14 @@
 // contract LibOpLnTest is OpTest {
 //     /// Directly test the integrity logic of LibOpLn.
 //     /// Inputs are always 1, outputs are always 1.
-//     function testOpLnIntegrity(IntegrityCheckStateNP memory state, Operand operand) external {
+//     function testOpLnIntegrity(IntegrityCheckStateNP memory state, Operand operand) external pure {
 //         (uint256 calcInputs, uint256 calcOutputs) = LibOpLn.integrity(state, operand);
 //         assertEq(calcInputs, 1);
 //         assertEq(calcOutputs, 1);
 //     }
 
 //     /// Directly test the runtime logic of LibOpLn.
-//     function testOpLnRun(uint256 a, uint16 operandData) public {
+//     function testOpLnRun(uint256 a, uint16 operandData) public view {
 //         // e lifted from prb math.
 //         a = bound(a, 2_718281828459045235, type(uint64).max - 1e18);
 //         InterpreterStateNP memory state = opTestDefaultInterpreterState();
@@ -28,16 +27,16 @@
 //         opReferenceCheck(state, operand, LibOpLn.referenceFn, LibOpLn.integrity, LibOpLn.run, inputs);
 //     }
 
-//     /// Test the eval of `ln`.
-//     function testOpLnEval() external {
-//         // Any number less than e other than 1 is negative which doesn't exist
-//         // in unsigned integers.
-//         checkHappy("_: ln(1);", 0, "ln 1");
-//         checkHappy("_: ln(2.718281828459045235);", 999999999999999990, "ln e");
-//         checkHappy("_: ln(3);", 1098612288668109680, "ln 3");
-//         checkHappy("_: ln(4);", 1386294361119890619, "ln 4");
-//         checkHappy("_: ln(5);", 1609437912434100365, "ln 5");
-//     }
+    // /// Test the eval of `ln`.
+    // function testOpLnEval() external view {
+    //     // Any number less than e other than 1 is negative which doesn't exist
+    //     // in unsigned integers.
+    //     checkHappy("_: ln(1);", 0, "ln 1");
+    //     checkHappy("_: ln(2.718281828459045235);", 999999999999999990, "ln e");
+    //     checkHappy("_: ln(3);", 1098612288668109680, "ln 3");
+    //     checkHappy("_: ln(4);", 1386294361119890619, "ln 4");
+    //     checkHappy("_: ln(5);", 1609437912434100365, "ln 5");
+    // }
 
 //     /// Test the eval of `ln` for bad inputs.
 //     function testOpLnZeroInputs() external {
@@ -60,68 +59,4 @@
 //     function testOpLnEvalOperandDisallowed() external {
 //         checkUnhappyParse("_: ln<0>(1);", abi.encodeWithSelector(UnexpectedOperand.selector));
 //     }
-// }
-=======
-// SPDX-License-Identifier: CAL
-pragma solidity =0.8.25;
-
-import {OpTest, IntegrityCheckStateNP, Operand, InterpreterStateNP, UnexpectedOperand} from "test/abstract/OpTest.sol";
-import {LibOpLn} from "src/lib/op/math/LibOpLn.sol";
-import {LibOperand} from "test/lib/operand/LibOperand.sol";
-
-contract LibOpLnTest is OpTest {
-    /// Directly test the integrity logic of LibOpLn.
-    /// Inputs are always 1, outputs are always 1.
-    function testOpLnIntegrity(IntegrityCheckStateNP memory state, Operand operand) external pure {
-        (uint256 calcInputs, uint256 calcOutputs) = LibOpLn.integrity(state, operand);
-        assertEq(calcInputs, 1);
-        assertEq(calcOutputs, 1);
-    }
-
-    /// Directly test the runtime logic of LibOpLn.
-    function testOpLnRun(uint256 a, uint16 operandData) public view {
-        // e lifted from prb math.
-        a = bound(a, 2_718281828459045235, type(uint64).max - 1e18);
-        InterpreterStateNP memory state = opTestDefaultInterpreterState();
-
-        Operand operand = LibOperand.build(1, 1, operandData);
-        uint256[] memory inputs = new uint256[](1);
-        inputs[0] = a;
-
-        opReferenceCheck(state, operand, LibOpLn.referenceFn, LibOpLn.integrity, LibOpLn.run, inputs);
-    }
-
-    /// Test the eval of `ln`.
-    function testOpLnEval() external view {
-        // Any number less than e other than 1 is negative which doesn't exist
-        // in unsigned integers.
-        checkHappy("_: ln(1);", 0, "ln 1");
-        checkHappy("_: ln(2.718281828459045235);", 999999999999999990, "ln e");
-        checkHappy("_: ln(3);", 1098612288668109680, "ln 3");
-        checkHappy("_: ln(4);", 1386294361119890619, "ln 4");
-        checkHappy("_: ln(5);", 1609437912434100365, "ln 5");
-    }
-
-    /// Test the eval of `ln` for bad inputs.
-    function testOpLnZeroInputs() external {
-        checkBadInputs("_: ln();", 0, 1, 0);
-    }
-
-    function testOpLnTwoInputs() external {
-        checkBadInputs("_: ln(1 1);", 2, 1, 2);
-    }
-
-    function testOpLnZeroOutputs() external {
-        checkBadOutputs(": ln(1);", 1, 1, 0);
-    }
-
-    function testOpLnTwoOutputs() external {
-        checkBadOutputs("_ _: ln(1);", 1, 1, 2);
-    }
-
-    /// Test that operand is disallowed.
-    function testOpLnEvalOperandDisallowed() external {
-        checkUnhappyParse("_: ln<0>(1);", abi.encodeWithSelector(UnexpectedOperand.selector));
-    }
-}
->>>>>>> 7e20770c
+// }