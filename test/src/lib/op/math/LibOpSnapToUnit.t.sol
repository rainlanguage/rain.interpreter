// // SPDX-License-Identifier: CAL
// pragma solidity =0.8.25;

// import {OpTest, IntegrityCheckStateNP, Operand, InterpreterStateNP, UnexpectedOperand} from "test/abstract/OpTest.sol";
// import {LibOpSnapToUnit} from "src/lib/op/math/LibOpSnapToUnit.sol";
// import {LibOperand} from "test/lib/operand/LibOperand.sol";

<<<<<<< HEAD
// contract LibOpSnapToUnitTest is OpTest {
//     /// Directly test the integrity logic of LibOpSnapToUnit.
//     /// Inputs are always 2, outputs are always 1.
//     function testOpSnapToUnitIntegrity(IntegrityCheckStateNP memory state, Operand operand) external {
//         (uint256 calcInputs, uint256 calcOutputs) = LibOpSnapToUnit.integrity(state, operand);
//         assertEq(calcInputs, 2);
//         assertEq(calcOutputs, 1);
//     }

//     /// Directly test the runtime logic of LibOpSnapToUnit.
//     function testOpSnapToUnitRun(uint256 threshold, uint256 value) public {
//         InterpreterStateNP memory state = opTestDefaultInterpreterState();
//         value = bound(value, 0, type(uint64).max - 1e18);
=======
contract LibOpSnapToUnitTest is OpTest {
    /// Directly test the integrity logic of LibOpSnapToUnit.
    /// Inputs are always 2, outputs are always 1.
    function testOpSnapToUnitIntegrity(IntegrityCheckStateNP memory state, Operand operand) external pure {
        (uint256 calcInputs, uint256 calcOutputs) = LibOpSnapToUnit.integrity(state, operand);
        assertEq(calcInputs, 2);
        assertEq(calcOutputs, 1);
    }

    /// Directly test the runtime logic of LibOpSnapToUnit.
    function testOpSnapToUnitRun(uint256 threshold, uint256 value) public view {
        InterpreterStateNP memory state = opTestDefaultInterpreterState();
        value = bound(value, 0, type(uint64).max - 1e18);
>>>>>>> 7e20770c

//         Operand operand = LibOperand.build(2, 1, 0);
//         uint256[] memory inputs = new uint256[](2);
//         inputs[0] = threshold;
//         inputs[1] = value;

//         opReferenceCheck(
//             state, operand, LibOpSnapToUnit.referenceFn, LibOpSnapToUnit.integrity, LibOpSnapToUnit.run, inputs
//         );
//     }

<<<<<<< HEAD
//     /// Test the eval of `snap-to-unit`.
//     function testOpSnapToUnitEval() external {
//         // If the threshold is 1 then we always floor.
//         checkHappy("_: snap-to-unit(1 1);", 1e18, "1 1");
//         checkHappy("_: snap-to-unit(1 0.5);", 0, "1 0.5");
//         checkHappy("_: snap-to-unit(1 2);", 2e18, "1 2");
//         checkHappy("_: snap-to-unit(1 2.5);", 2e18, "1 2.5");
=======
    /// Test the eval of `snap-to-unit`.
    function testOpSnapToUnitEval() external view {
        // If the threshold is 1 then we always floor.
        checkHappy("_: snap-to-unit(1 1);", 1e18, "1 1");
        checkHappy("_: snap-to-unit(1 0.5);", 0, "1 0.5");
        checkHappy("_: snap-to-unit(1 2);", 2e18, "1 2");
        checkHappy("_: snap-to-unit(1 2.5);", 2e18, "1 2.5");
>>>>>>> 7e20770c

//         // If the threshold is 0.2 then we floor or ceil anything within the
//         // threshold.
//         checkHappy("_: snap-to-unit(0.2 1);", 1e18, "0.2 1");
//         checkHappy("_: snap-to-unit(0.2 0.5);", 5e17, "0.2 0.5");
//         checkHappy("_: snap-to-unit(0.2 2);", 2e18, "0.2 2");
//         checkHappy("_: snap-to-unit(0.2 0.2);", 0, "0.2 0.2");
//         checkHappy("_: snap-to-unit(0.2 0.8);", 1e18, "0.2 0.8");
//         checkHappy("_: snap-to-unit(0.2 2.5);", 2.5e18, "0.2 2.5");
//         checkHappy("_: snap-to-unit(0.2 3);", 3e18, "0.2 3");
//         checkHappy("_: snap-to-unit(0.2 3.1);", 3e18, "0.2 3.1");
//         checkHappy("_: snap-to-unit(0.2 3.9);", 4e18, "0.2 3.9");
//     }

//     /// Test the eval of `snap-to-unit` for bad inputs.
//     function testOpSnapToUnitEvalBad() external {
//         checkBadInputs("_: snap-to-unit();", 0, 2, 0);
//         checkBadInputs("_: snap-to-unit(1);", 1, 2, 1);
//         checkBadInputs("_: snap-to-unit(1 1 1);", 3, 2, 3);
//     }

//     function testOpSnapToUnitEvalZeroOutputs() external {
//         checkBadOutputs(": snap-to-unit(1 1);", 2, 1, 0);
//     }

//     function testOpSnapToUnitEvalTwoOutputs() external {
//         checkBadOutputs("_ _: snap-to-unit(1 1);", 2, 1, 2);
//     }

//     /// Test that operand is disallowed.
//     function testOpSnapToUnitEvalOperandDisallowed() external {
//         checkUnhappyParse("_: snap-to-unit<0>(1 1);", abi.encodeWithSelector(UnexpectedOperand.selector));
//     }
// }<|MERGE_RESOLUTION|>--- conflicted
+++ resolved
@@ -5,35 +5,19 @@
 // import {LibOpSnapToUnit} from "src/lib/op/math/LibOpSnapToUnit.sol";
 // import {LibOperand} from "test/lib/operand/LibOperand.sol";
 
-<<<<<<< HEAD
 // contract LibOpSnapToUnitTest is OpTest {
 //     /// Directly test the integrity logic of LibOpSnapToUnit.
 //     /// Inputs are always 2, outputs are always 1.
-//     function testOpSnapToUnitIntegrity(IntegrityCheckStateNP memory state, Operand operand) external {
+//     function testOpSnapToUnitIntegrity(IntegrityCheckStateNP memory state, Operand operand) external pure {
 //         (uint256 calcInputs, uint256 calcOutputs) = LibOpSnapToUnit.integrity(state, operand);
 //         assertEq(calcInputs, 2);
 //         assertEq(calcOutputs, 1);
 //     }
 
 //     /// Directly test the runtime logic of LibOpSnapToUnit.
-//     function testOpSnapToUnitRun(uint256 threshold, uint256 value) public {
+//     function testOpSnapToUnitRun(uint256 threshold, uint256 value) public view {
 //         InterpreterStateNP memory state = opTestDefaultInterpreterState();
 //         value = bound(value, 0, type(uint64).max - 1e18);
-=======
-contract LibOpSnapToUnitTest is OpTest {
-    /// Directly test the integrity logic of LibOpSnapToUnit.
-    /// Inputs are always 2, outputs are always 1.
-    function testOpSnapToUnitIntegrity(IntegrityCheckStateNP memory state, Operand operand) external pure {
-        (uint256 calcInputs, uint256 calcOutputs) = LibOpSnapToUnit.integrity(state, operand);
-        assertEq(calcInputs, 2);
-        assertEq(calcOutputs, 1);
-    }
-
-    /// Directly test the runtime logic of LibOpSnapToUnit.
-    function testOpSnapToUnitRun(uint256 threshold, uint256 value) public view {
-        InterpreterStateNP memory state = opTestDefaultInterpreterState();
-        value = bound(value, 0, type(uint64).max - 1e18);
->>>>>>> 7e20770c
 
 //         Operand operand = LibOperand.build(2, 1, 0);
 //         uint256[] memory inputs = new uint256[](2);
@@ -45,23 +29,13 @@
 //         );
 //     }
 
-<<<<<<< HEAD
-//     /// Test the eval of `snap-to-unit`.
-//     function testOpSnapToUnitEval() external {
-//         // If the threshold is 1 then we always floor.
-//         checkHappy("_: snap-to-unit(1 1);", 1e18, "1 1");
-//         checkHappy("_: snap-to-unit(1 0.5);", 0, "1 0.5");
-//         checkHappy("_: snap-to-unit(1 2);", 2e18, "1 2");
-//         checkHappy("_: snap-to-unit(1 2.5);", 2e18, "1 2.5");
-=======
-    /// Test the eval of `snap-to-unit`.
-    function testOpSnapToUnitEval() external view {
-        // If the threshold is 1 then we always floor.
-        checkHappy("_: snap-to-unit(1 1);", 1e18, "1 1");
-        checkHappy("_: snap-to-unit(1 0.5);", 0, "1 0.5");
-        checkHappy("_: snap-to-unit(1 2);", 2e18, "1 2");
-        checkHappy("_: snap-to-unit(1 2.5);", 2e18, "1 2.5");
->>>>>>> 7e20770c
+    // /// Test the eval of `snap-to-unit`.
+    // function testOpSnapToUnitEval() external view {
+    //     // If the threshold is 1 then we always floor.
+    //     checkHappy("_: snap-to-unit(1 1);", 1e18, "1 1");
+    //     checkHappy("_: snap-to-unit(1 0.5);", 0, "1 0.5");
+    //     checkHappy("_: snap-to-unit(1 2);", 2e18, "1 2");
+    //     checkHappy("_: snap-to-unit(1 2.5);", 2e18, "1 2.5");
 
 //         // If the threshold is 0.2 then we floor or ceil anything within the
 //         // threshold.
