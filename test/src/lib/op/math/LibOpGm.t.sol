--- conflicted
+++ resolved
@@ -5,18 +5,17 @@
 // import {LibOpGm} from "src/lib/op/math/LibOpGm.sol";
 // import {LibOperand} from "test/lib/operand/LibOperand.sol";
 
-<<<<<<< HEAD
 // contract LibOpGmTest is OpTest {
 //     /// Directly test the integrity logic of LibOpGm.
 //     /// Inputs are always 2, outputs are always 1.
-//     function testOpGmIntegrity(IntegrityCheckStateNP memory state, Operand operand) external {
+//     function testOpGmIntegrity(IntegrityCheckStateNP memory state, Operand operand) external pure {
 //         (uint256 calcInputs, uint256 calcOutputs) = LibOpGm.integrity(state, operand);
 //         assertEq(calcInputs, 2);
 //         assertEq(calcOutputs, 1);
 //     }
 
 //     /// Directly test the runtime logic of LibOpGm.
-//     function testOpGmRun(uint256 a, uint256 b, uint16 operandData) public {
+//     function testOpGmRun(uint256 a, uint256 b, uint16 operandData) public view {
 //         // @TODO This is a hack to get around the fact that we are very likely
 //         // to overflow uint256 if we just fuzz it, and that it's clunky to
 //         // determine whether it will overflow or not. Basically the overflow
@@ -26,28 +25,6 @@
 //         a = bound(a, 0, type(uint64).max);
 //         b = bound(b, 0, 10);
 //         InterpreterStateNP memory state = opTestDefaultInterpreterState();
-=======
-contract LibOpGmTest is OpTest {
-    /// Directly test the integrity logic of LibOpGm.
-    /// Inputs are always 2, outputs are always 1.
-    function testOpGmIntegrity(IntegrityCheckStateNP memory state, Operand operand) external pure {
-        (uint256 calcInputs, uint256 calcOutputs) = LibOpGm.integrity(state, operand);
-        assertEq(calcInputs, 2);
-        assertEq(calcOutputs, 1);
-    }
-
-    /// Directly test the runtime logic of LibOpGm.
-    function testOpGmRun(uint256 a, uint256 b, uint16 operandData) public view {
-        // @TODO This is a hack to get around the fact that we are very likely
-        // to overflow uint256 if we just fuzz it, and that it's clunky to
-        // determine whether it will overflow or not. Basically the overflow
-        // check is exactly the same as the implementation, including all the
-        // intermediate squaring, so it seems like a bit of circular logic to
-        // do things that way.
-        a = bound(a, 0, type(uint64).max);
-        b = bound(b, 0, 10);
-        InterpreterStateNP memory state = opTestDefaultInterpreterState();
->>>>>>> 7e20770c
 
 //         Operand operand = LibOperand.build(2, 1, operandData);
 //         uint256[] memory inputs = new uint256[](2);
@@ -57,33 +34,18 @@
 //         opReferenceCheck(state, operand, LibOpGm.referenceFn, LibOpGm.integrity, LibOpGm.run, inputs);
 //     }
 
-<<<<<<< HEAD
-//     /// Test the eval of `gm`.
-//     function testOpGmEval() external {
-//         checkHappy("_: gm(0 0);", 0, "0 0");
-//         checkHappy("_: gm(0 1);", 0, "0 1");
-//         checkHappy("_: gm(1 0);", 0, "1 0");
-//         checkHappy("_: gm(1 1);", 1e18, "1 1");
-//         checkHappy("_: gm(1 2);", 1414213562373095048, "1 2");
-//         checkHappy("_: gm(2 2);", 2e18, "2 2");
-//         checkHappy("_: gm(2 3);", 2449489742783178098, "2 3");
-//         checkHappy("_: gm(2 4);", 2828427124746190097, "2 4");
-//         checkHappy("_: gm(4 0.5);", 1414213562373095048, "4 0.5");
-//     }
-=======
-    /// Test the eval of `gm`.
-    function testOpGmEval() external view {
-        checkHappy("_: gm(0 0);", 0, "0 0");
-        checkHappy("_: gm(0 1);", 0, "0 1");
-        checkHappy("_: gm(1 0);", 0, "1 0");
-        checkHappy("_: gm(1 1);", 1e18, "1 1");
-        checkHappy("_: gm(1 2);", 1414213562373095048, "1 2");
-        checkHappy("_: gm(2 2);", 2e18, "2 2");
-        checkHappy("_: gm(2 3);", 2449489742783178098, "2 3");
-        checkHappy("_: gm(2 4);", 2828427124746190097, "2 4");
-        checkHappy("_: gm(4 0.5);", 1414213562373095048, "4 0.5");
-    }
->>>>>>> 7e20770c
+    // /// Test the eval of `gm`.
+    // function testOpGmEval() external view {
+    //     checkHappy("_: gm(0 0);", 0, "0 0");
+    //     checkHappy("_: gm(0 1);", 0, "0 1");
+    //     checkHappy("_: gm(1 0);", 0, "1 0");
+    //     checkHappy("_: gm(1 1);", 1e18, "1 1");
+    //     checkHappy("_: gm(1 2);", 1414213562373095048, "1 2");
+    //     checkHappy("_: gm(2 2);", 2e18, "2 2");
+    //     checkHappy("_: gm(2 3);", 2449489742783178098, "2 3");
+    //     checkHappy("_: gm(2 4);", 2828427124746190097, "2 4");
+    //     checkHappy("_: gm(4 0.5);", 1414213562373095048, "4 0.5");
+    // }
 
 //     /// Test the eval of `gm` for bad inputs.
 //     function testOpGmOneInput() external {
