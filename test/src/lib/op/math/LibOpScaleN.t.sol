// // SPDX-License-Identifier: CAL
// pragma solidity =0.8.25;

// import {OpTest, IntegrityCheckStateNP, InterpreterStateNP, Operand, stdError} from "test/abstract/OpTest.sol";
// import {LibWillOverflow} from "rain.math.fixedpoint/lib/LibWillOverflow.sol";
// import {LibOpScaleN} from "src/lib/op/math/LibOpScaleN.sol";
// import {LibOperand} from "test/lib/operand/LibOperand.sol";

<<<<<<< HEAD
// contract LibOpScaleNTest is OpTest {
//     /// Directly test the integrity logic of LibOpScaleN.
//     /// Inputs are always 1, outputs are always 1.
//     function testOpScaleNIntegrity(IntegrityCheckStateNP memory state, uint8 inputs, uint16 op) external {
//         inputs = uint8(bound(inputs, 1, 0x0F));
//         (uint256 calcInputs, uint256 calcOutputs) = LibOpScaleN.integrity(state, LibOperand.build(inputs, 1, op));
//         assertEq(calcInputs, 1);
//         assertEq(calcOutputs, 1);
//     }
=======
contract LibOpScaleNTest is OpTest {
    /// Directly test the integrity logic of LibOpScaleN.
    /// Inputs are always 1, outputs are always 1.
    function testOpScaleNIntegrity(IntegrityCheckStateNP memory state, uint8 inputs, uint16 op) external pure {
        inputs = uint8(bound(inputs, 1, 0x0F));
        (uint256 calcInputs, uint256 calcOutputs) = LibOpScaleN.integrity(state, LibOperand.build(inputs, 1, op));
        assertEq(calcInputs, 1);
        assertEq(calcOutputs, 1);
    }
>>>>>>> 7e20770c

//     /// Directly test the runtime logic of LibOpScaleN.
//     function testOpScaleNRun(uint256 scale, uint256 round, uint256 saturate, uint256 value) public {
//         scale = bound(scale, 0, type(uint8).max);
//         round = bound(round, 0, 1);
//         saturate = bound(saturate, 0, 1);
//         uint256 flags = round | (saturate << 1);
//         InterpreterStateNP memory state = opTestDefaultInterpreterState();

//         Operand operand = LibOperand.build(1, 1, uint16((flags << 8) | scale));

//         uint256[] memory inputs = new uint256[](1);
//         inputs[0] = value;

//         if (LibWillOverflow.scaleNWillOverflow(value, scale, flags)) {
//             vm.expectRevert(stdError.arithmeticError);
//         }

//         opReferenceCheck(state, operand, LibOpScaleN.referenceFn, LibOpScaleN.integrity, LibOpScaleN.run, inputs);
//     }

//     /// Test the eval of `scale-n`.
//     function testOpScaleNEval() external {
//         // Scale 0 value 0 round 0 saturate 0
//         checkHappy("_: scale-n<0>(0);", 0, "0 0 0 0");
//         // Scale 0 value 0 round 0 saturate 1
//         checkHappy("_: scale-n<0 0 1>(0);", 0, "0 0 0 1");
//         // Scale 0 value 0 round 1 saturate 0
//         checkHappy("_: scale-n<0 1 0>(0);", 0, "0 0 1 0");
//         // Scale 0 value 0 round 1 saturate 1
//         checkHappy("_: scale-n<0 1 1>(0);", 0, "0 0 1 1");
//         // Scale 0 value 1 round 0 saturate 0
//         checkHappy("_: scale-n<0>(1e-18);", 0, "0 1 0 0");
//         // Scale 0 value 1 round 0 saturate 1
//         checkHappy("_: scale-n<0 0 1>(1e-18);", 0, "0 1 0 1");
//         // Scale 0 value 1 round 1 saturate 0
//         checkHappy("_: scale-n<0 1 0>(1e-18);", 1, "0 1 1 0");
//         // Scale 0 value 1 round 1 saturate 1
//         checkHappy("_: scale-n<0 1 1>(1e-18);", 1, "0 1 1 1");
//         // Scale 1 value 0 round 0 saturate 0
//         checkHappy("_: scale-n<1>(0);", 0, "1 0 0 0");
//         // Scale 1 value 0 round 0 saturate 1
//         checkHappy("_: scale-n<1 0 1>(0);", 0, "1 0 0 1");
//         // Scale 1 value 0 round 1 saturate 0
//         checkHappy("_: scale-n<1 1 0>(0);", 0, "1 0 1 0");
//         // Scale 1 value 0 round 1 saturate 1
//         checkHappy("_: scale-n<1 1 1>(0);", 0, "1 0 1 1");
//         // Scale 1 value 1 round 0 saturate 0
//         checkHappy("_: scale-n<1>(1e-18);", 0, "1 1 0 0");
//         // Scale 1 value 1 round 0 saturate 1
//         checkHappy("_: scale-n<1 0 1>(1e-18);", 0, "1 1 0 1");
//         // Scale 1 value 1 round 1 saturate 0
//         checkHappy("_: scale-n<1 1 0>(1e-18);", 1, "1 1 1 0");
//         // Scale 1 value 1 round 1 saturate 1
//         checkHappy("_: scale-n<1 1 1>(1e-18);", 1, "1 1 1 1");
//         // Scale 18 value 1 round 0 saturate 0
//         checkHappy("_: scale-n<18>(1e-18);", 1, "18 1 0 0");
//         // Scale 18 value 1 round 0 saturate 1
//         checkHappy("_: scale-n<18 0 1>(1e-18);", 1, "18 1 0 1");
//         // Scale 18 value 1 round 1 saturate 0
//         checkHappy("_: scale-n<18 1 0>(1e-18);", 1, "18 1 1 0");
//         // Scale 18 value 1 round 1 saturate 1
//         checkHappy("_: scale-n<18 1 1>(1e-18);", 1, "18 1 1 1");
//         // Scale 18 value 1e18 round 0 saturate 0
//         checkHappy("_: scale-n<18>(1);", 1e18, "18 1e18 0 0");
//         // Scale 18 value 1e18 round 0 saturate 1
//         checkHappy("_: scale-n<18 0 1>(1);", 1e18, "18 1e18 0 1");
//         // Scale 18 value 1e18 round 1 saturate 0
//         checkHappy("_: scale-n<18 1 0>(1);", 1e18, "18 1e18 1 0");
//         // Scale 18 value 1e18 round 1 saturate 1
//         checkHappy("_: scale-n<18 1 1>(1);", 1e18, "18 1e18 1 1");
//         // Scale 19 value 1e18 round 0 saturate 0
//         checkHappy("_: scale-n<19>(1);", 1e19, "19 1e18 0 0");
//         // Scale 19 value 1e18 round 0 saturate 1
//         checkHappy("_: scale-n<19 0 1>(1);", 1e19, "19 1e18 0 1");
//         // Scale 19 value 1e18 round 1 saturate 0
//         checkHappy("_: scale-n<19 1 0>(1);", 1e19, "19 1e18 1 0");
//         // Scale 19 value 1e18 round 1 saturate 1
//         checkHappy("_: scale-n<19 1 1>(1);", 1e19, "19 1e18 1 1");

//         // Test rounding down while scaling down.
//         checkHappy("_: scale-n<17>(1e-18);", 0, "19 1 0 0");
//         // Test rounding up while scaling down.
//         checkHappy("_: scale-n<17 1>(1e-18);", 1, "19 1 1 0");
//         // Test saturating while scaling up.
//         checkHappy("_: scale-n<36 0 1>(1e52);", type(uint256).max, "0 1e70 0 1");
//         // Test error while scaling up.
//         checkUnhappy("_: scale-n<36>(1e52);", stdError.arithmeticError);
//     }

<<<<<<< HEAD
//     /// Test the eval of `decimal18-to-uint256` which is an alias of `scale-n<0>`.
//     function testOpDecimal18ToIntNPEval() external {
//         checkHappy("_: decimal18-to-uint256(0);", 0, "0 0 0 0");
//         checkHappy("_: decimal18-to-uint256(1e-18);", 0, "0 1 0 0");
//         checkHappy("_: decimal18-to-uint256(0.5);", 0, "0 5e17 0 0");
//         checkHappy("_: decimal18-to-uint256(1);", 1, "0 1e18 0 0");
//         checkHappy("_: decimal18-to-uint256(1.5);", 1, "0 15e17 0 0");
//         checkHappy("_: decimal18-to-uint256(1.9);", 1, "0 19e17 0 0");
//         checkHappy("_: decimal18-to-uint256(2);", 2, "0 2e18 0 0");
//     }
=======
    /// Test the eval of `decimal18-to-uint256` which is an alias of `scale-n<0>`.
    function testOpDecimal18ToIntNPEval() external view {
        checkHappy("_: decimal18-to-uint256(0);", 0, "0 0 0 0");
        checkHappy("_: decimal18-to-uint256(1e-18);", 0, "0 1 0 0");
        checkHappy("_: decimal18-to-uint256(0.5);", 0, "0 5e17 0 0");
        checkHappy("_: decimal18-to-uint256(1);", 1, "0 1e18 0 0");
        checkHappy("_: decimal18-to-uint256(1.5);", 1, "0 15e17 0 0");
        checkHappy("_: decimal18-to-uint256(1.9);", 1, "0 19e17 0 0");
        checkHappy("_: decimal18-to-uint256(2);", 2, "0 2e18 0 0");
    }
>>>>>>> 7e20770c

//     /// Test the eval of `scale-n` opcode parsed from a string.
//     /// Tests zero inputs.
//     function testOpScaleNEvalZeroInputs() external {
//         checkBadInputs("_: scale-n<0>();", 0, 1, 0);
//     }

//     /// Test the eval of `scale-n` opcode parsed from a string.
//     /// Tests two inputs.
//     function testOpScaleNEvalOneInput() external {
//         checkBadInputs("_: scale-n<0>(0 5);", 2, 1, 2);
//         checkBadInputs("_: scale-n<0>(0 0);", 2, 1, 2);
//         checkBadInputs("_: scale-n<0>(0 1);", 2, 1, 2);
//         checkBadInputs("_: scale-n<0>(0 max-value());", 2, 1, 2);
//     }

//     function testOpScaleNEvalZeroOutputs() external {
//         checkBadOutputs(": scale-n<0>(0);", 1, 1, 0);
//     }

//     function testOpScaleNTwoOutputs() external {
//         checkBadOutputs("_ _: scale-n<0>(0);", 1, 1, 2);
//     }
// }<|MERGE_RESOLUTION|>--- conflicted
+++ resolved
@@ -6,27 +6,15 @@
 // import {LibOpScaleN} from "src/lib/op/math/LibOpScaleN.sol";
 // import {LibOperand} from "test/lib/operand/LibOperand.sol";
 
-<<<<<<< HEAD
 // contract LibOpScaleNTest is OpTest {
 //     /// Directly test the integrity logic of LibOpScaleN.
 //     /// Inputs are always 1, outputs are always 1.
-//     function testOpScaleNIntegrity(IntegrityCheckStateNP memory state, uint8 inputs, uint16 op) external {
+//     function testOpScaleNIntegrity(IntegrityCheckStateNP memory state, uint8 inputs, uint16 op) external pure {
 //         inputs = uint8(bound(inputs, 1, 0x0F));
 //         (uint256 calcInputs, uint256 calcOutputs) = LibOpScaleN.integrity(state, LibOperand.build(inputs, 1, op));
 //         assertEq(calcInputs, 1);
 //         assertEq(calcOutputs, 1);
 //     }
-=======
-contract LibOpScaleNTest is OpTest {
-    /// Directly test the integrity logic of LibOpScaleN.
-    /// Inputs are always 1, outputs are always 1.
-    function testOpScaleNIntegrity(IntegrityCheckStateNP memory state, uint8 inputs, uint16 op) external pure {
-        inputs = uint8(bound(inputs, 1, 0x0F));
-        (uint256 calcInputs, uint256 calcOutputs) = LibOpScaleN.integrity(state, LibOperand.build(inputs, 1, op));
-        assertEq(calcInputs, 1);
-        assertEq(calcOutputs, 1);
-    }
->>>>>>> 7e20770c
 
 //     /// Directly test the runtime logic of LibOpScaleN.
 //     function testOpScaleNRun(uint256 scale, uint256 round, uint256 saturate, uint256 value) public {
@@ -117,29 +105,16 @@
 //         checkUnhappy("_: scale-n<36>(1e52);", stdError.arithmeticError);
 //     }
 
-<<<<<<< HEAD
-//     /// Test the eval of `decimal18-to-uint256` which is an alias of `scale-n<0>`.
-//     function testOpDecimal18ToIntNPEval() external {
-//         checkHappy("_: decimal18-to-uint256(0);", 0, "0 0 0 0");
-//         checkHappy("_: decimal18-to-uint256(1e-18);", 0, "0 1 0 0");
-//         checkHappy("_: decimal18-to-uint256(0.5);", 0, "0 5e17 0 0");
-//         checkHappy("_: decimal18-to-uint256(1);", 1, "0 1e18 0 0");
-//         checkHappy("_: decimal18-to-uint256(1.5);", 1, "0 15e17 0 0");
-//         checkHappy("_: decimal18-to-uint256(1.9);", 1, "0 19e17 0 0");
-//         checkHappy("_: decimal18-to-uint256(2);", 2, "0 2e18 0 0");
-//     }
-=======
-    /// Test the eval of `decimal18-to-uint256` which is an alias of `scale-n<0>`.
-    function testOpDecimal18ToIntNPEval() external view {
-        checkHappy("_: decimal18-to-uint256(0);", 0, "0 0 0 0");
-        checkHappy("_: decimal18-to-uint256(1e-18);", 0, "0 1 0 0");
-        checkHappy("_: decimal18-to-uint256(0.5);", 0, "0 5e17 0 0");
-        checkHappy("_: decimal18-to-uint256(1);", 1, "0 1e18 0 0");
-        checkHappy("_: decimal18-to-uint256(1.5);", 1, "0 15e17 0 0");
-        checkHappy("_: decimal18-to-uint256(1.9);", 1, "0 19e17 0 0");
-        checkHappy("_: decimal18-to-uint256(2);", 2, "0 2e18 0 0");
-    }
->>>>>>> 7e20770c
+    // /// Test the eval of `decimal18-to-uint256` which is an alias of `scale-n<0>`.
+    // function testOpDecimal18ToIntNPEval() external view {
+    //     checkHappy("_: decimal18-to-uint256(0);", 0, "0 0 0 0");
+    //     checkHappy("_: decimal18-to-uint256(1e-18);", 0, "0 1 0 0");
+    //     checkHappy("_: decimal18-to-uint256(0.5);", 0, "0 5e17 0 0");
+    //     checkHappy("_: decimal18-to-uint256(1);", 1, "0 1e18 0 0");
+    //     checkHappy("_: decimal18-to-uint256(1.5);", 1, "0 15e17 0 0");
+    //     checkHappy("_: decimal18-to-uint256(1.9);", 1, "0 19e17 0 0");
+    //     checkHappy("_: decimal18-to-uint256(2);", 2, "0 2e18 0 0");
+    // }
 
 //     /// Test the eval of `scale-n` opcode parsed from a string.
 //     /// Tests zero inputs.
