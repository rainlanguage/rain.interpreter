--- conflicted
+++ resolved
@@ -8,29 +8,16 @@
 // import {LibParseLiteral} from "src/lib/parse/literal/LibParseLiteral.sol";
 // import {LibFixedPointDecimalScale, DECIMAL_MAX_SAFE_INT} from "rain.math.fixedpoint/lib/LibFixedPointDecimalScale.sol";
 
-<<<<<<< HEAD
 // contract LibOpScale18DynamicTest is OpTest {
 //     /// Directly test the integrity logic of LibOpScale18Dynamic.
 //     /// Inputs are always 2, outputs are always 1.
-//     function testOpScale18DynamicIntegrity(IntegrityCheckStateNP memory state, uint8 inputs, uint16 op) external {
+//     function testOpScale18DynamicIntegrity(IntegrityCheckStateNP memory state, uint8 inputs, uint16 op) external pure {
 //         inputs = uint8(bound(inputs, 2, 0x0F));
 //         (uint256 calcInputs, uint256 calcOutputs) =
 //             LibOpScale18Dynamic.integrity(state, LibOperand.build(inputs, 1, op));
 //         assertEq(calcInputs, 2);
 //         assertEq(calcOutputs, 1);
 //     }
-=======
-contract LibOpScale18DynamicTest is OpTest {
-    /// Directly test the integrity logic of LibOpScale18Dynamic.
-    /// Inputs are always 2, outputs are always 1.
-    function testOpScale18DynamicIntegrity(IntegrityCheckStateNP memory state, uint8 inputs, uint16 op) external pure {
-        inputs = uint8(bound(inputs, 2, 0x0F));
-        (uint256 calcInputs, uint256 calcOutputs) =
-            LibOpScale18Dynamic.integrity(state, LibOperand.build(inputs, 1, op));
-        assertEq(calcInputs, 2);
-        assertEq(calcOutputs, 1);
-    }
->>>>>>> 7e20770c
 
 //     /// Directly test the runtime logic of LibOpScale18Dynamic.
 //     function testOpScale18DynamicRun(uint256 scale, uint256 round, uint256 saturate, uint256 value) public {
