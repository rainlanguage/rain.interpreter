--- conflicted
+++ resolved
@@ -12,82 +12,45 @@
 // contract LibOpMinTest is OpTest {
 //     using LibUint256Array for uint256[];
 
-<<<<<<< HEAD
-//     /// Directly test the integrity logic of LibOpMin. This tests the happy
-//     /// path where the inputs input and calc match.
-//     function testOpMinIntegrityHappy(IntegrityCheckStateNP memory state, uint8 inputs, uint16 operandData) external {
-//         inputs = uint8(bound(inputs, 2, 0x0F));
-//         (uint256 calcInputs, uint256 calcOutputs) = LibOpMin.integrity(state, LibOperand.build(inputs, 1, operandData));
-=======
-    /// Directly test the integrity logic of LibOpMin. This tests the happy
-    /// path where the inputs input and calc match.
-    function testOpMinIntegrityHappy(IntegrityCheckStateNP memory state, uint8 inputs, uint16 operandData)
-        external
-        pure
-    {
-        inputs = uint8(bound(inputs, 2, 0x0F));
-        (uint256 calcInputs, uint256 calcOutputs) = LibOpMin.integrity(state, LibOperand.build(inputs, 1, operandData));
->>>>>>> 7e20770c
+    // /// Directly test the integrity logic of LibOpMin. This tests the happy
+    // /// path where the inputs input and calc match.
+    // function testOpMinIntegrityHappy(IntegrityCheckStateNP memory state, uint8 inputs, uint16 operandData)
+    //     external
+    //     pure
+    // {
+    //     inputs = uint8(bound(inputs, 2, 0x0F));
+    //     (uint256 calcInputs, uint256 calcOutputs) = LibOpMin.integrity(state, LibOperand.build(inputs, 1, operandData));
 
 //         assertEq(calcInputs, inputs);
 //         assertEq(calcOutputs, 1);
 //     }
 
-<<<<<<< HEAD
-//     /// Directly test the integrity logic of LibOpMin. This tests the unhappy
-//     /// path where the operand is invalid due to 0 inputs.
-//     function testOpMinIntegrityUnhappyZeroInputs(IntegrityCheckStateNP memory state) external {
-//         (uint256 calcInputs, uint256 calcOutputs) = LibOpMin.integrity(state, Operand.wrap(0));
-//         // Calc inputs will be minimum 2.
-//         assertEq(calcInputs, 2);
-//         assertEq(calcOutputs, 1);
-//     }
+    // /// Directly test the integrity logic of LibOpMin. This tests the unhappy
+    // /// path where the operand is invalid due to 0 inputs.
+    // function testOpMinIntegrityUnhappyZeroInputs(IntegrityCheckStateNP memory state) external pure {
+    //     (uint256 calcInputs, uint256 calcOutputs) = LibOpMin.integrity(state, Operand.wrap(0));
+    //     // Calc inputs will be minimum 2.
+    //     assertEq(calcInputs, 2);
+    //     assertEq(calcOutputs, 1);
+    // }
 
-//     /// Directly test the integrity logic of LibOpMin. This tests the unhappy
-//     /// path where the operand is invalid due to 1 inputs.
-//     function testOpMinIntegrityUnhappyOneInput(IntegrityCheckStateNP memory state) external {
-//         (uint256 calcInputs, uint256 calcOutputs) = LibOpMin.integrity(state, Operand.wrap(0x010000));
-//         // Calc inputs will be minimum 2.
-//         assertEq(calcInputs, 2);
-//         assertEq(calcOutputs, 1);
-//     }
+    // /// Directly test the integrity logic of LibOpMin. This tests the unhappy
+    // /// path where the operand is invalid due to 1 inputs.
+    // function testOpMinIntegrityUnhappyOneInput(IntegrityCheckStateNP memory state) external pure {
+    //     (uint256 calcInputs, uint256 calcOutputs) = LibOpMin.integrity(state, Operand.wrap(0x010000));
+    //     // Calc inputs will be minimum 2.
+    //     assertEq(calcInputs, 2);
+    //     assertEq(calcOutputs, 1);
+    // }
 
-//     /// Directly test the runtime logic of LibOpMin.
-//     function testOpMinRun(uint256[] memory inputs, uint16 operandData) external {
-//         InterpreterStateNP memory state = opTestDefaultInterpreterState();
-//         vm.assume(inputs.length >= 2);
-//         vm.assume(inputs.length <= 0x0F);
-//         Operand operand = LibOperand.build(uint8(inputs.length), 1, operandData);
-//         opReferenceCheck(state, operand, LibOpMin.referenceFn, LibOpMin.integrity, LibOpMin.run, inputs);
-//     }
-=======
-    /// Directly test the integrity logic of LibOpMin. This tests the unhappy
-    /// path where the operand is invalid due to 0 inputs.
-    function testOpMinIntegrityUnhappyZeroInputs(IntegrityCheckStateNP memory state) external pure {
-        (uint256 calcInputs, uint256 calcOutputs) = LibOpMin.integrity(state, Operand.wrap(0));
-        // Calc inputs will be minimum 2.
-        assertEq(calcInputs, 2);
-        assertEq(calcOutputs, 1);
-    }
-
-    /// Directly test the integrity logic of LibOpMin. This tests the unhappy
-    /// path where the operand is invalid due to 1 inputs.
-    function testOpMinIntegrityUnhappyOneInput(IntegrityCheckStateNP memory state) external pure {
-        (uint256 calcInputs, uint256 calcOutputs) = LibOpMin.integrity(state, Operand.wrap(0x010000));
-        // Calc inputs will be minimum 2.
-        assertEq(calcInputs, 2);
-        assertEq(calcOutputs, 1);
-    }
-
-    /// Directly test the runtime logic of LibOpMin.
-    function testOpMinRun(uint256[] memory inputs, uint16 operandData) external view {
-        InterpreterStateNP memory state = opTestDefaultInterpreterState();
-        vm.assume(inputs.length >= 2);
-        vm.assume(inputs.length <= 0x0F);
-        Operand operand = LibOperand.build(uint8(inputs.length), 1, operandData);
-        opReferenceCheck(state, operand, LibOpMin.referenceFn, LibOpMin.integrity, LibOpMin.run, inputs);
-    }
->>>>>>> 7e20770c
+    // /// Directly test the runtime logic of LibOpMin.
+    // function testOpMinRun(uint256[] memory inputs, uint16 operandData) external view {
+    //     InterpreterStateNP memory state = opTestDefaultInterpreterState();
+    //     vm.assume(inputs.length >= 2);
+    //     vm.assume(inputs.length <= 0x0F);
+    //     Operand operand = LibOperand.build(uint8(inputs.length), 1, operandData);
+    //     opReferenceCheck(state, operand, LibOpMin.referenceFn, LibOpMin.integrity, LibOpMin.run, inputs);
+    // }
 
 //     /// Test the eval of `min` opcode parsed from a string. Tests zero inputs.
 //     function testOpMinEvalZeroInputs() external {
@@ -102,187 +65,95 @@
 //         checkBadInputs("_: min(max-value());", 1, 2, 1);
 //     }
 
-<<<<<<< HEAD
-//     /// Test the eval of `min` opcode parsed from a string. Tests two inputs.
-//     function testOpMinEval2InputsHappy() external {
-//         checkHappy("_: min(0 0);", 0, "0 > 0 ? 0 : 1");
-//         checkHappy("_: min(1e-18 0);", 0, "1 > 0 ? 1 : 0");
-//         checkHappy("_: min(max-value() 0);", 0, "max-value() > 0 ? max-value() : 0");
-//         checkHappy("_: min(0 1e-18);", 0, "0 > 1 ? 0 : 1");
-//         checkHappy("_: min(1e-18 1e-18);", 1, "1 > 1 ? 1 : 1");
-//         checkHappy("_: min(0 max-value());", 0, "0 > max-value() ? 0 : max-value()");
-//         checkHappy("_: min(1e-18 max-value());", 1, "1 > max-value() ? 1 : max-value()");
-//         checkHappy("_: min(max-value() 1e-18);", 1, "1 > max-value() ? 1 : max-value()");
-//         checkHappy(
-//             "_: min(max-value() max-value());",
-//             type(uint256).max,
-//             "max-value() > max-value() ? max-value() : max-value()"
-//         );
-//         checkHappy("_: min(0 2e-18);", 0, "0 > 2 ? 0 : 2");
-//         checkHappy("_: min(1e-18 2e-18);", 1, "1 > 2 ? 1 : 2");
-//         checkHappy("_: min(2e-18 2e-18);", 2, "2 > 2 ? 2 : 2");
-//     }
+    // /// Test the eval of `min` opcode parsed from a string. Tests two inputs.
+    // function testOpMinEval2InputsHappy() external view {
+    //     checkHappy("_: min(0 0);", 0, "0 > 0 ? 0 : 1");
+    //     checkHappy("_: min(1e-18 0);", 0, "1 > 0 ? 1 : 0");
+    //     checkHappy("_: min(max-value() 0);", 0, "max-value() > 0 ? max-value() : 0");
+    //     checkHappy("_: min(0 1e-18);", 0, "0 > 1 ? 0 : 1");
+    //     checkHappy("_: min(1e-18 1e-18);", 1, "1 > 1 ? 1 : 1");
+    //     checkHappy("_: min(0 max-value());", 0, "0 > max-value() ? 0 : max-value()");
+    //     checkHappy("_: min(1e-18 max-value());", 1, "1 > max-value() ? 1 : max-value()");
+    //     checkHappy("_: min(max-value() 1e-18);", 1, "1 > max-value() ? 1 : max-value()");
+    //     checkHappy(
+    //         "_: min(max-value() max-value());",
+    //         type(uint256).max,
+    //         "max-value() > max-value() ? max-value() : max-value()"
+    //     );
+    //     checkHappy("_: min(0 2e-18);", 0, "0 > 2 ? 0 : 2");
+    //     checkHappy("_: min(1e-18 2e-18);", 1, "1 > 2 ? 1 : 2");
+    //     checkHappy("_: min(2e-18 2e-18);", 2, "2 > 2 ? 2 : 2");
+    // }
 
-//     /// Test the eval of `min` opcode parsed from a string. Tests three inputs.
-//     function testOpMinEval3InputsHappy() external {
-//         checkHappy("_: min(0 0 0);", 0, "0 0 0");
-//         checkHappy("_: min(1e-18 0 0);", 0, "1 0 0");
-//         checkHappy("_: min(2e-18 0 0);", 0, "2 0 0");
-//         checkHappy("_: min(0 1e-18 0);", 0, "0 1 0");
-//         checkHappy("_: min(1e-18 1e-18 0);", 0, "1 1 0");
-//         checkHappy("_: min(2e-18 1e-18 0);", 0, "2 1 0");
-//         checkHappy("_: min(0 2e-18 0);", 0, "0 2 0");
-//         checkHappy("_: min(1e-18 2e-18 0);", 0, "1 2 0");
-//         checkHappy("_: min(2e-18 2e-18 0);", 0, "2 2 0");
-//         checkHappy("_: min(0 0 1e-18);", 0, "0 0 1");
-//         checkHappy("_: min(1e-18 0 1e-18);", 0, "1 0 1");
-//         checkHappy("_: min(2e-18 0 1e-18);", 0, "2 0 1");
-//         checkHappy("_: min(0 1e-18 1e-18);", 0, "0 1 1");
-//         checkHappy("_: min(1e-18 1e-18 1e-18);", 1, "1 1 1");
-//         checkHappy("_: min(2e-18 1e-18 1e-18);", 1, "2 1 1");
-//         checkHappy("_: min(0 2e-18 1e-18);", 0, "0 2 1");
-//         checkHappy("_: min(1e-18 2e-18 1e-18);", 1, "1 2 1");
-//         checkHappy("_: min(2e-18 2e-18 1e-18);", 1, "2 2 1");
-//         checkHappy("_: min(0 0 2e-18);", 0, "0 0 2");
-//         checkHappy("_: min(1e-18 0 2e-18);", 0, "1 0 2");
-//         checkHappy("_: min(2e-18 0 2e-18);", 0, "2 0 2");
-//         checkHappy("_: min(0 1e-18 2e-18);", 0, "0 1 2");
-//         checkHappy("_: min(1e-18 1e-18 2e-18);", 1, "1 1 2");
-//         checkHappy("_: min(2e-18 1e-18 2e-18);", 1, "2 1 2");
-//         checkHappy("_: min(0 2e-18 2e-18);", 0, "0 2 2");
-//         checkHappy("_: min(1e-18 2e-18 2e-18);", 1, "1 2 2");
-//         checkHappy("_: min(2e-18 2e-18 2e-18);", 2, "2 2 2");
-//         checkHappy("_: min(0 0 max-value());", 0, "0 0 max-value()");
-//         checkHappy("_: min(1e-18 0 max-value());", 0, "1 0 max-value()");
-//         checkHappy("_: min(2e-18 0 max-value());", 0, "2 0 max-value()");
-//         checkHappy("_: min(0 1e-18 max-value());", 0, "0 1 max-value()");
-//         checkHappy("_: min(1e-18 1e-18 max-value());", 1, "1 1 max-value()");
-//         checkHappy("_: min(2e-18 1e-18 max-value());", 1, "2 1 max-value()");
-//         checkHappy("_: min(0 2e-18 max-value());", 0, "0 2 max-value()");
-//         checkHappy("_: min(1e-18 2e-18 max-value());", 1, "1 2 max-value()");
-//         checkHappy("_: min(2e-18 2e-18 max-value());", 2, "2 2 max-value()");
-//         checkHappy("_: min(0 max-value() 0);", 0, "0 max-value() 0");
-//         checkHappy("_: min(1e-18 max-value() 0);", 0, "1 max-value() 0");
-//         checkHappy("_: min(2e-18 max-value() 0);", 0, "2 max-value() 0");
-//         checkHappy("_: min(0 max-value() 1e-18);", 0, "0 max-value() 1");
-//         checkHappy("_: min(1e-18 max-value() 1e-18);", 1, "1 max-value() 1");
-//         checkHappy("_: min(2e-18 max-value() 1e-18);", 1, "2 max-value() 1");
-//         checkHappy("_: min(0 max-value() 2e-18);", 0, "0 max-value() 2");
-//         checkHappy("_: min(1e-18 max-value() 2e-18);", 1, "1 max-value() 2");
-//         checkHappy("_: min(2e-18 max-value() 2e-18);", 2, "2 max-value() 2");
-//         checkHappy("_: min(0 max-value() max-value());", 0, "0 max-value() max-value()");
-//         checkHappy("_: min(1e-18 max-value() max-value());", 1, "1 max-value() max-value()");
-//         checkHappy("_: min(2e-18 max-value() max-value());", 2, "2 max-value() max-value()");
-//         checkHappy("_: min(max-value() 0 0);", 0, "max-value() 0 0");
-//         checkHappy("_: min(max-value() 1e-18 0);", 0, "max-value() 1 0");
-//         checkHappy("_: min(max-value() 2e-18 0);", 0, "max-value() 2 0");
-//         checkHappy("_: min(max-value() 0 1e-18);", 0, "max-value() 0 1");
-//         checkHappy("_: min(max-value() 1e-18 1e-18);", 1, "max-value() 1 1");
-//         checkHappy("_: min(max-value() 2e-18 1e-18);", 1, "max-value() 2 1");
-//         checkHappy("_: min(max-value() 0 2e-18);", 0, "max-value() 0 2");
-//         checkHappy("_: min(max-value() 1e-18 2e-18);", 1, "max-value() 1 2");
-//         checkHappy("_: min(max-value() 2e-18 2e-18);", 2, "max-value() 2 2");
-//         checkHappy("_: min(max-value() 0 max-value());", 0, "max-value() 0 max-value()");
-//         checkHappy("_: min(max-value() 1e-18 max-value());", 1, "max-value() 1 max-value()");
-//         checkHappy("_: min(max-value() 2e-18 max-value());", 2, "max-value() 2 max-value()");
-//         checkHappy("_: min(max-value() max-value() 0);", 0, "max-value() max-value() 0");
-//         checkHappy("_: min(max-value() max-value() 1e-18);", 1, "max-value() max-value() 1");
-//         checkHappy("_: min(max-value() max-value() 2e-18);", 2, "max-value() max-value() 2");
-//         checkHappy(
-//             "_: min(max-value() max-value() max-value());", type(uint256).max, "max-value() max-value() max-value()"
-//         );
-//     }
-=======
-    /// Test the eval of `min` opcode parsed from a string. Tests two inputs.
-    function testOpMinEval2InputsHappy() external view {
-        checkHappy("_: min(0 0);", 0, "0 > 0 ? 0 : 1");
-        checkHappy("_: min(1e-18 0);", 0, "1 > 0 ? 1 : 0");
-        checkHappy("_: min(max-value() 0);", 0, "max-value() > 0 ? max-value() : 0");
-        checkHappy("_: min(0 1e-18);", 0, "0 > 1 ? 0 : 1");
-        checkHappy("_: min(1e-18 1e-18);", 1, "1 > 1 ? 1 : 1");
-        checkHappy("_: min(0 max-value());", 0, "0 > max-value() ? 0 : max-value()");
-        checkHappy("_: min(1e-18 max-value());", 1, "1 > max-value() ? 1 : max-value()");
-        checkHappy("_: min(max-value() 1e-18);", 1, "1 > max-value() ? 1 : max-value()");
-        checkHappy(
-            "_: min(max-value() max-value());",
-            type(uint256).max,
-            "max-value() > max-value() ? max-value() : max-value()"
-        );
-        checkHappy("_: min(0 2e-18);", 0, "0 > 2 ? 0 : 2");
-        checkHappy("_: min(1e-18 2e-18);", 1, "1 > 2 ? 1 : 2");
-        checkHappy("_: min(2e-18 2e-18);", 2, "2 > 2 ? 2 : 2");
-    }
-
-    /// Test the eval of `min` opcode parsed from a string. Tests three inputs.
-    function testOpMinEval3InputsHappy() external view {
-        checkHappy("_: min(0 0 0);", 0, "0 0 0");
-        checkHappy("_: min(1e-18 0 0);", 0, "1 0 0");
-        checkHappy("_: min(2e-18 0 0);", 0, "2 0 0");
-        checkHappy("_: min(0 1e-18 0);", 0, "0 1 0");
-        checkHappy("_: min(1e-18 1e-18 0);", 0, "1 1 0");
-        checkHappy("_: min(2e-18 1e-18 0);", 0, "2 1 0");
-        checkHappy("_: min(0 2e-18 0);", 0, "0 2 0");
-        checkHappy("_: min(1e-18 2e-18 0);", 0, "1 2 0");
-        checkHappy("_: min(2e-18 2e-18 0);", 0, "2 2 0");
-        checkHappy("_: min(0 0 1e-18);", 0, "0 0 1");
-        checkHappy("_: min(1e-18 0 1e-18);", 0, "1 0 1");
-        checkHappy("_: min(2e-18 0 1e-18);", 0, "2 0 1");
-        checkHappy("_: min(0 1e-18 1e-18);", 0, "0 1 1");
-        checkHappy("_: min(1e-18 1e-18 1e-18);", 1, "1 1 1");
-        checkHappy("_: min(2e-18 1e-18 1e-18);", 1, "2 1 1");
-        checkHappy("_: min(0 2e-18 1e-18);", 0, "0 2 1");
-        checkHappy("_: min(1e-18 2e-18 1e-18);", 1, "1 2 1");
-        checkHappy("_: min(2e-18 2e-18 1e-18);", 1, "2 2 1");
-        checkHappy("_: min(0 0 2e-18);", 0, "0 0 2");
-        checkHappy("_: min(1e-18 0 2e-18);", 0, "1 0 2");
-        checkHappy("_: min(2e-18 0 2e-18);", 0, "2 0 2");
-        checkHappy("_: min(0 1e-18 2e-18);", 0, "0 1 2");
-        checkHappy("_: min(1e-18 1e-18 2e-18);", 1, "1 1 2");
-        checkHappy("_: min(2e-18 1e-18 2e-18);", 1, "2 1 2");
-        checkHappy("_: min(0 2e-18 2e-18);", 0, "0 2 2");
-        checkHappy("_: min(1e-18 2e-18 2e-18);", 1, "1 2 2");
-        checkHappy("_: min(2e-18 2e-18 2e-18);", 2, "2 2 2");
-        checkHappy("_: min(0 0 max-value());", 0, "0 0 max-value()");
-        checkHappy("_: min(1e-18 0 max-value());", 0, "1 0 max-value()");
-        checkHappy("_: min(2e-18 0 max-value());", 0, "2 0 max-value()");
-        checkHappy("_: min(0 1e-18 max-value());", 0, "0 1 max-value()");
-        checkHappy("_: min(1e-18 1e-18 max-value());", 1, "1 1 max-value()");
-        checkHappy("_: min(2e-18 1e-18 max-value());", 1, "2 1 max-value()");
-        checkHappy("_: min(0 2e-18 max-value());", 0, "0 2 max-value()");
-        checkHappy("_: min(1e-18 2e-18 max-value());", 1, "1 2 max-value()");
-        checkHappy("_: min(2e-18 2e-18 max-value());", 2, "2 2 max-value()");
-        checkHappy("_: min(0 max-value() 0);", 0, "0 max-value() 0");
-        checkHappy("_: min(1e-18 max-value() 0);", 0, "1 max-value() 0");
-        checkHappy("_: min(2e-18 max-value() 0);", 0, "2 max-value() 0");
-        checkHappy("_: min(0 max-value() 1e-18);", 0, "0 max-value() 1");
-        checkHappy("_: min(1e-18 max-value() 1e-18);", 1, "1 max-value() 1");
-        checkHappy("_: min(2e-18 max-value() 1e-18);", 1, "2 max-value() 1");
-        checkHappy("_: min(0 max-value() 2e-18);", 0, "0 max-value() 2");
-        checkHappy("_: min(1e-18 max-value() 2e-18);", 1, "1 max-value() 2");
-        checkHappy("_: min(2e-18 max-value() 2e-18);", 2, "2 max-value() 2");
-        checkHappy("_: min(0 max-value() max-value());", 0, "0 max-value() max-value()");
-        checkHappy("_: min(1e-18 max-value() max-value());", 1, "1 max-value() max-value()");
-        checkHappy("_: min(2e-18 max-value() max-value());", 2, "2 max-value() max-value()");
-        checkHappy("_: min(max-value() 0 0);", 0, "max-value() 0 0");
-        checkHappy("_: min(max-value() 1e-18 0);", 0, "max-value() 1 0");
-        checkHappy("_: min(max-value() 2e-18 0);", 0, "max-value() 2 0");
-        checkHappy("_: min(max-value() 0 1e-18);", 0, "max-value() 0 1");
-        checkHappy("_: min(max-value() 1e-18 1e-18);", 1, "max-value() 1 1");
-        checkHappy("_: min(max-value() 2e-18 1e-18);", 1, "max-value() 2 1");
-        checkHappy("_: min(max-value() 0 2e-18);", 0, "max-value() 0 2");
-        checkHappy("_: min(max-value() 1e-18 2e-18);", 1, "max-value() 1 2");
-        checkHappy("_: min(max-value() 2e-18 2e-18);", 2, "max-value() 2 2");
-        checkHappy("_: min(max-value() 0 max-value());", 0, "max-value() 0 max-value()");
-        checkHappy("_: min(max-value() 1e-18 max-value());", 1, "max-value() 1 max-value()");
-        checkHappy("_: min(max-value() 2e-18 max-value());", 2, "max-value() 2 max-value()");
-        checkHappy("_: min(max-value() max-value() 0);", 0, "max-value() max-value() 0");
-        checkHappy("_: min(max-value() max-value() 1e-18);", 1, "max-value() max-value() 1");
-        checkHappy("_: min(max-value() max-value() 2e-18);", 2, "max-value() max-value() 2");
-        checkHappy(
-            "_: min(max-value() max-value() max-value());", type(uint256).max, "max-value() max-value() max-value()"
-        );
-    }
->>>>>>> 7e20770c
+    // /// Test the eval of `min` opcode parsed from a string. Tests three inputs.
+    // function testOpMinEval3InputsHappy() external view {
+    //     checkHappy("_: min(0 0 0);", 0, "0 0 0");
+    //     checkHappy("_: min(1e-18 0 0);", 0, "1 0 0");
+    //     checkHappy("_: min(2e-18 0 0);", 0, "2 0 0");
+    //     checkHappy("_: min(0 1e-18 0);", 0, "0 1 0");
+    //     checkHappy("_: min(1e-18 1e-18 0);", 0, "1 1 0");
+    //     checkHappy("_: min(2e-18 1e-18 0);", 0, "2 1 0");
+    //     checkHappy("_: min(0 2e-18 0);", 0, "0 2 0");
+    //     checkHappy("_: min(1e-18 2e-18 0);", 0, "1 2 0");
+    //     checkHappy("_: min(2e-18 2e-18 0);", 0, "2 2 0");
+    //     checkHappy("_: min(0 0 1e-18);", 0, "0 0 1");
+    //     checkHappy("_: min(1e-18 0 1e-18);", 0, "1 0 1");
+    //     checkHappy("_: min(2e-18 0 1e-18);", 0, "2 0 1");
+    //     checkHappy("_: min(0 1e-18 1e-18);", 0, "0 1 1");
+    //     checkHappy("_: min(1e-18 1e-18 1e-18);", 1, "1 1 1");
+    //     checkHappy("_: min(2e-18 1e-18 1e-18);", 1, "2 1 1");
+    //     checkHappy("_: min(0 2e-18 1e-18);", 0, "0 2 1");
+    //     checkHappy("_: min(1e-18 2e-18 1e-18);", 1, "1 2 1");
+    //     checkHappy("_: min(2e-18 2e-18 1e-18);", 1, "2 2 1");
+    //     checkHappy("_: min(0 0 2e-18);", 0, "0 0 2");
+    //     checkHappy("_: min(1e-18 0 2e-18);", 0, "1 0 2");
+    //     checkHappy("_: min(2e-18 0 2e-18);", 0, "2 0 2");
+    //     checkHappy("_: min(0 1e-18 2e-18);", 0, "0 1 2");
+    //     checkHappy("_: min(1e-18 1e-18 2e-18);", 1, "1 1 2");
+    //     checkHappy("_: min(2e-18 1e-18 2e-18);", 1, "2 1 2");
+    //     checkHappy("_: min(0 2e-18 2e-18);", 0, "0 2 2");
+    //     checkHappy("_: min(1e-18 2e-18 2e-18);", 1, "1 2 2");
+    //     checkHappy("_: min(2e-18 2e-18 2e-18);", 2, "2 2 2");
+    //     checkHappy("_: min(0 0 max-value());", 0, "0 0 max-value()");
+    //     checkHappy("_: min(1e-18 0 max-value());", 0, "1 0 max-value()");
+    //     checkHappy("_: min(2e-18 0 max-value());", 0, "2 0 max-value()");
+    //     checkHappy("_: min(0 1e-18 max-value());", 0, "0 1 max-value()");
+    //     checkHappy("_: min(1e-18 1e-18 max-value());", 1, "1 1 max-value()");
+    //     checkHappy("_: min(2e-18 1e-18 max-value());", 1, "2 1 max-value()");
+    //     checkHappy("_: min(0 2e-18 max-value());", 0, "0 2 max-value()");
+    //     checkHappy("_: min(1e-18 2e-18 max-value());", 1, "1 2 max-value()");
+    //     checkHappy("_: min(2e-18 2e-18 max-value());", 2, "2 2 max-value()");
+    //     checkHappy("_: min(0 max-value() 0);", 0, "0 max-value() 0");
+    //     checkHappy("_: min(1e-18 max-value() 0);", 0, "1 max-value() 0");
+    //     checkHappy("_: min(2e-18 max-value() 0);", 0, "2 max-value() 0");
+    //     checkHappy("_: min(0 max-value() 1e-18);", 0, "0 max-value() 1");
+    //     checkHappy("_: min(1e-18 max-value() 1e-18);", 1, "1 max-value() 1");
+    //     checkHappy("_: min(2e-18 max-value() 1e-18);", 1, "2 max-value() 1");
+    //     checkHappy("_: min(0 max-value() 2e-18);", 0, "0 max-value() 2");
+    //     checkHappy("_: min(1e-18 max-value() 2e-18);", 1, "1 max-value() 2");
+    //     checkHappy("_: min(2e-18 max-value() 2e-18);", 2, "2 max-value() 2");
+    //     checkHappy("_: min(0 max-value() max-value());", 0, "0 max-value() max-value()");
+    //     checkHappy("_: min(1e-18 max-value() max-value());", 1, "1 max-value() max-value()");
+    //     checkHappy("_: min(2e-18 max-value() max-value());", 2, "2 max-value() max-value()");
+    //     checkHappy("_: min(max-value() 0 0);", 0, "max-value() 0 0");
+    //     checkHappy("_: min(max-value() 1e-18 0);", 0, "max-value() 1 0");
+    //     checkHappy("_: min(max-value() 2e-18 0);", 0, "max-value() 2 0");
+    //     checkHappy("_: min(max-value() 0 1e-18);", 0, "max-value() 0 1");
+    //     checkHappy("_: min(max-value() 1e-18 1e-18);", 1, "max-value() 1 1");
+    //     checkHappy("_: min(max-value() 2e-18 1e-18);", 1, "max-value() 2 1");
+    //     checkHappy("_: min(max-value() 0 2e-18);", 0, "max-value() 0 2");
+    //     checkHappy("_: min(max-value() 1e-18 2e-18);", 1, "max-value() 1 2");
+    //     checkHappy("_: min(max-value() 2e-18 2e-18);", 2, "max-value() 2 2");
+    //     checkHappy("_: min(max-value() 0 max-value());", 0, "max-value() 0 max-value()");
+    //     checkHappy("_: min(max-value() 1e-18 max-value());", 1, "max-value() 1 max-value()");
+    //     checkHappy("_: min(max-value() 2e-18 max-value());", 2, "max-value() 2 max-value()");
+    //     checkHappy("_: min(max-value() max-value() 0);", 0, "max-value() max-value() 0");
+    //     checkHappy("_: min(max-value() max-value() 1e-18);", 1, "max-value() max-value() 1");
+    //     checkHappy("_: min(max-value() max-value() 2e-18);", 2, "max-value() max-value() 2");
+    //     checkHappy(
+    //         "_: min(max-value() max-value() max-value());", type(uint256).max, "max-value() max-value() max-value()"
+    //     );
+    // }
 
 //     /// Test the eval of `min` opcode parsed from a string.
 //     /// Tests that operands are disallowed.
