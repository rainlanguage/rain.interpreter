// // SPDX-License-Identifier: CAL
// pragma solidity =0.8.25;

// import {OpTest, IntegrityCheckStateNP, Operand, InterpreterStateNP, UnexpectedOperand} from "test/abstract/OpTest.sol";
// import {LibOpPow} from "src/lib/op/math/LibOpPow.sol";
// import {LibOperand} from "test/lib/operand/LibOperand.sol";

<<<<<<< HEAD
// contract LibOpPowTest is OpTest {
//     /// Directly test the integrity logic of LibOpPow.
//     /// Inputs are always 2, outputs are always 1.
//     function testOpPowIntegrity(IntegrityCheckStateNP memory state, Operand operand) external {
//         (uint256 calcInputs, uint256 calcOutputs) = LibOpPow.integrity(state, operand);
//         assertEq(calcInputs, 2);
//         assertEq(calcOutputs, 1);
//     }

//     /// Directly test the runtime logic of LibOpPow.
//     function testOpPowRun(uint256 a, uint256 b) public {
//         // @TODO This is a hack to get around the fact that we are very likely
//         // to overflow uint256 if we just fuzz it, and that it's clunky to
//         // determine whether it will overflow or not. Basically the overflow
//         // check is exactly the same as the implementation, including all the
//         // intermediate squaring, so it seems like a bit of circular logic to
//         // do things that way.
//         a = bound(a, 0, type(uint64).max);
//         b = bound(b, 0, 10);
//         InterpreterStateNP memory state = opTestDefaultInterpreterState();
=======
contract LibOpPowTest is OpTest {
    /// Directly test the integrity logic of LibOpPow.
    /// Inputs are always 2, outputs are always 1.
    function testOpPowIntegrity(IntegrityCheckStateNP memory state, Operand operand) external pure {
        (uint256 calcInputs, uint256 calcOutputs) = LibOpPow.integrity(state, operand);
        assertEq(calcInputs, 2);
        assertEq(calcOutputs, 1);
    }

    /// Directly test the runtime logic of LibOpPow.
    function testOpPowRun(uint256 a, uint256 b) public view {
        // @TODO This is a hack to get around the fact that we are very likely
        // to overflow uint256 if we just fuzz it, and that it's clunky to
        // determine whether it will overflow or not. Basically the overflow
        // check is exactly the same as the implementation, including all the
        // intermediate squaring, so it seems like a bit of circular logic to
        // do things that way.
        a = bound(a, 0, type(uint64).max);
        b = bound(b, 0, 10);
        InterpreterStateNP memory state = opTestDefaultInterpreterState();
>>>>>>> 7e20770c

//         Operand operand = LibOperand.build(2, 1, 0);
//         uint256[] memory inputs = new uint256[](2);
//         inputs[0] = a;
//         inputs[1] = b;

//         opReferenceCheck(state, operand, LibOpPow.referenceFn, LibOpPow.integrity, LibOpPow.run, inputs);
//     }

<<<<<<< HEAD
//     /// Test the eval of `power`.
//     function testOpPowEval() external {
//         // 0 ^ 0
//         checkHappy("_: power(0 0);", 1e18, "0 0");
//         // 0 ^ 1
//         checkHappy("_: power(0 1);", 0, "0 1");
//         // 1e18 ^ 0
//         checkHappy("_: power(1 0);", 1e18, "1e18 0");
//         // 1 ^ 1
//         checkHappy("_: power(1 1);", 1e18, "1e18 1");
//         // 1 ^ 2
//         checkHappy("_: power(1 2);", 1e18, "1e18 2");
//         // 2 ^ 2
//         checkHappy("_: power(2 2);", 4e18, "2e18 2");
//         // 2 ^ 3
//         checkHappy("_: power(2 3);", 8e18, "2e18 3");
//         // 2 ^ 4
//         checkHappy("_: power(2 4);", 16e18, "2e18 4");
//         // sqrt 4 = 2
//         checkHappy("_: power(4 0.5);", 2e18, "4e18 5");
//     }
=======
    /// Test the eval of `power`.
    function testOpPowEval() external view {
        // 0 ^ 0
        checkHappy("_: power(0 0);", 1e18, "0 0");
        // 0 ^ 1
        checkHappy("_: power(0 1);", 0, "0 1");
        // 1e18 ^ 0
        checkHappy("_: power(1 0);", 1e18, "1e18 0");
        // 1 ^ 1
        checkHappy("_: power(1 1);", 1e18, "1e18 1");
        // 1 ^ 2
        checkHappy("_: power(1 2);", 1e18, "1e18 2");
        // 2 ^ 2
        checkHappy("_: power(2 2);", 4e18, "2e18 2");
        // 2 ^ 3
        checkHappy("_: power(2 3);", 8e18, "2e18 3");
        // 2 ^ 4
        checkHappy("_: power(2 4);", 16e18, "2e18 4");
        // sqrt 4 = 2
        checkHappy("_: power(4 0.5);", 2e18, "4e18 5");
    }
>>>>>>> 7e20770c

//     /// Test the eval of `power` for bad inputs.
//     function testOpPowEvalOneInput() external {
//         checkBadInputs("_: power(1);", 1, 2, 1);
//     }

//     function testOpPowThreeInputs() external {
//         checkBadInputs("_: power(1 1 1);", 3, 2, 3);
//     }

//     function testOpPowZeroOutputs() external {
//         checkBadOutputs(": power(1 1);", 2, 1, 0);
//     }

//     function testOpPowTwoOutputs() external {
//         checkBadOutputs("_ _: power(1 1);", 2, 1, 2);
//     }

//     /// Test that operand is disallowed.
//     function testOpPowEvalOperandDisallowed() external {
//         checkUnhappyParse("_: power<0>(1 1);", abi.encodeWithSelector(UnexpectedOperand.selector));
//     }
// }<|MERGE_RESOLUTION|>--- conflicted
+++ resolved
@@ -5,18 +5,17 @@
 // import {LibOpPow} from "src/lib/op/math/LibOpPow.sol";
 // import {LibOperand} from "test/lib/operand/LibOperand.sol";
 
-<<<<<<< HEAD
 // contract LibOpPowTest is OpTest {
 //     /// Directly test the integrity logic of LibOpPow.
 //     /// Inputs are always 2, outputs are always 1.
-//     function testOpPowIntegrity(IntegrityCheckStateNP memory state, Operand operand) external {
+//     function testOpPowIntegrity(IntegrityCheckStateNP memory state, Operand operand) external pure {
 //         (uint256 calcInputs, uint256 calcOutputs) = LibOpPow.integrity(state, operand);
 //         assertEq(calcInputs, 2);
 //         assertEq(calcOutputs, 1);
 //     }
 
 //     /// Directly test the runtime logic of LibOpPow.
-//     function testOpPowRun(uint256 a, uint256 b) public {
+//     function testOpPowRun(uint256 a, uint256 b) public view {
 //         // @TODO This is a hack to get around the fact that we are very likely
 //         // to overflow uint256 if we just fuzz it, and that it's clunky to
 //         // determine whether it will overflow or not. Basically the overflow
@@ -26,28 +25,6 @@
 //         a = bound(a, 0, type(uint64).max);
 //         b = bound(b, 0, 10);
 //         InterpreterStateNP memory state = opTestDefaultInterpreterState();
-=======
-contract LibOpPowTest is OpTest {
-    /// Directly test the integrity logic of LibOpPow.
-    /// Inputs are always 2, outputs are always 1.
-    function testOpPowIntegrity(IntegrityCheckStateNP memory state, Operand operand) external pure {
-        (uint256 calcInputs, uint256 calcOutputs) = LibOpPow.integrity(state, operand);
-        assertEq(calcInputs, 2);
-        assertEq(calcOutputs, 1);
-    }
-
-    /// Directly test the runtime logic of LibOpPow.
-    function testOpPowRun(uint256 a, uint256 b) public view {
-        // @TODO This is a hack to get around the fact that we are very likely
-        // to overflow uint256 if we just fuzz it, and that it's clunky to
-        // determine whether it will overflow or not. Basically the overflow
-        // check is exactly the same as the implementation, including all the
-        // intermediate squaring, so it seems like a bit of circular logic to
-        // do things that way.
-        a = bound(a, 0, type(uint64).max);
-        b = bound(b, 0, 10);
-        InterpreterStateNP memory state = opTestDefaultInterpreterState();
->>>>>>> 7e20770c
 
 //         Operand operand = LibOperand.build(2, 1, 0);
 //         uint256[] memory inputs = new uint256[](2);
@@ -57,51 +34,27 @@
 //         opReferenceCheck(state, operand, LibOpPow.referenceFn, LibOpPow.integrity, LibOpPow.run, inputs);
 //     }
 
-<<<<<<< HEAD
-//     /// Test the eval of `power`.
-//     function testOpPowEval() external {
-//         // 0 ^ 0
-//         checkHappy("_: power(0 0);", 1e18, "0 0");
-//         // 0 ^ 1
-//         checkHappy("_: power(0 1);", 0, "0 1");
-//         // 1e18 ^ 0
-//         checkHappy("_: power(1 0);", 1e18, "1e18 0");
-//         // 1 ^ 1
-//         checkHappy("_: power(1 1);", 1e18, "1e18 1");
-//         // 1 ^ 2
-//         checkHappy("_: power(1 2);", 1e18, "1e18 2");
-//         // 2 ^ 2
-//         checkHappy("_: power(2 2);", 4e18, "2e18 2");
-//         // 2 ^ 3
-//         checkHappy("_: power(2 3);", 8e18, "2e18 3");
-//         // 2 ^ 4
-//         checkHappy("_: power(2 4);", 16e18, "2e18 4");
-//         // sqrt 4 = 2
-//         checkHappy("_: power(4 0.5);", 2e18, "4e18 5");
-//     }
-=======
-    /// Test the eval of `power`.
-    function testOpPowEval() external view {
-        // 0 ^ 0
-        checkHappy("_: power(0 0);", 1e18, "0 0");
-        // 0 ^ 1
-        checkHappy("_: power(0 1);", 0, "0 1");
-        // 1e18 ^ 0
-        checkHappy("_: power(1 0);", 1e18, "1e18 0");
-        // 1 ^ 1
-        checkHappy("_: power(1 1);", 1e18, "1e18 1");
-        // 1 ^ 2
-        checkHappy("_: power(1 2);", 1e18, "1e18 2");
-        // 2 ^ 2
-        checkHappy("_: power(2 2);", 4e18, "2e18 2");
-        // 2 ^ 3
-        checkHappy("_: power(2 3);", 8e18, "2e18 3");
-        // 2 ^ 4
-        checkHappy("_: power(2 4);", 16e18, "2e18 4");
-        // sqrt 4 = 2
-        checkHappy("_: power(4 0.5);", 2e18, "4e18 5");
-    }
->>>>>>> 7e20770c
+    // /// Test the eval of `power`.
+    // function testOpPowEval() external view {
+    //     // 0 ^ 0
+    //     checkHappy("_: power(0 0);", 1e18, "0 0");
+    //     // 0 ^ 1
+    //     checkHappy("_: power(0 1);", 0, "0 1");
+    //     // 1e18 ^ 0
+    //     checkHappy("_: power(1 0);", 1e18, "1e18 0");
+    //     // 1 ^ 1
+    //     checkHappy("_: power(1 1);", 1e18, "1e18 1");
+    //     // 1 ^ 2
+    //     checkHappy("_: power(1 2);", 1e18, "1e18 2");
+    //     // 2 ^ 2
+    //     checkHappy("_: power(2 2);", 4e18, "2e18 2");
+    //     // 2 ^ 3
+    //     checkHappy("_: power(2 3);", 8e18, "2e18 3");
+    //     // 2 ^ 4
+    //     checkHappy("_: power(2 4);", 16e18, "2e18 4");
+    //     // sqrt 4 = 2
+    //     checkHappy("_: power(4 0.5);", 2e18, "4e18 5");
+    // }
 
 //     /// Test the eval of `power` for bad inputs.
 //     function testOpPowEvalOneInput() external {
