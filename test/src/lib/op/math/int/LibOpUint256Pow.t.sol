--- conflicted
+++ resolved
@@ -1,4 +1,3 @@
-<<<<<<< HEAD
 // // SPDX-License-Identifier: CAL
 // pragma solidity =0.8.25;
 
@@ -18,36 +17,37 @@
 // contract LibOpUint256PowTest is OpTest {
 //     using LibUint256Array for uint256[];
 
-//     /// Directly test the integrity logic of LibOpUint256Exp. This tests the happy
-//     /// path where the inputs input and calc match.
-//     function testOpUint256ExpIntegrityHappy(IntegrityCheckStateNP memory state, uint8 inputs, uint16 operandData)
-//         external
-//     {
-//         inputs = uint8(bound(inputs, 2, 0x0F));
-//         (uint256 calcInputs, uint256 calcOutputs) =
-//             LibOpUint256Pow.integrity(state, LibOperand.build(inputs, 1, operandData));
+    // /// Directly test the integrity logic of LibOpUint256Exp. This tests the happy
+    // /// path where the inputs input and calc match.
+    // function testOpUint256ExpIntegrityHappy(IntegrityCheckStateNP memory state, uint8 inputs, uint16 operandData)
+    //     external
+    //     pure
+    // {
+    //     inputs = uint8(bound(inputs, 2, 0x0F));
+    //     (uint256 calcInputs, uint256 calcOutputs) =
+    //         LibOpUint256Pow.integrity(state, LibOperand.build(inputs, 1, operandData));
 
 //         assertEq(calcInputs, inputs);
 //         assertEq(calcOutputs, 1);
 //     }
 
-//     /// Directly test the integrity logic of LibOpUint256Pow. This tests the unhappy
-//     /// path where the operand is invalid due to 0 inputs.
-//     function testOpUint256PowIntegrityUnhappyZeroInputs(IntegrityCheckStateNP memory state) external {
-//         (uint256 calcInputs, uint256 calcOutputs) = LibOpUint256Pow.integrity(state, Operand.wrap(0));
-//         // Calc inputs will be minimum 2.
-//         assertEq(calcInputs, 2);
-//         assertEq(calcOutputs, 1);
-//     }
-
-//     /// Directly test the integrity logic of LibOpUint256Pow. This tests the unhappy
-//     /// path where the operand is invalid due to 1 inputs.
-//     function testOpUint256PowIntegrityUnhappyOneInput(IntegrityCheckStateNP memory state) external {
-//         (uint256 calcInputs, uint256 calcOutputs) = LibOpUint256Pow.integrity(state, Operand.wrap(0x010000));
-//         // Calc inputs will be minimum 2.
-//         assertEq(calcInputs, 2);
-//         assertEq(calcOutputs, 1);
-//     }
+    // /// Directly test the integrity logic of LibOpUint256Pow. This tests the unhappy
+    // /// path where the operand is invalid due to 0 inputs.
+    // function testOpUint256PowIntegrityUnhappyZeroInputs(IntegrityCheckStateNP memory state) external pure {
+    //     (uint256 calcInputs, uint256 calcOutputs) = LibOpUint256Pow.integrity(state, Operand.wrap(0));
+    //     // Calc inputs will be minimum 2.
+    //     assertEq(calcInputs, 2);
+    //     assertEq(calcOutputs, 1);
+    // }
+
+    // /// Directly test the integrity logic of LibOpUint256Pow. This tests the unhappy
+    // /// path where the operand is invalid due to 1 inputs.
+    // function testOpUint256PowIntegrityUnhappyOneInput(IntegrityCheckStateNP memory state) external pure {
+    //     (uint256 calcInputs, uint256 calcOutputs) = LibOpUint256Pow.integrity(state, Operand.wrap(0x010000));
+    //     // Calc inputs will be minimum 2.
+    //     assertEq(calcInputs, 2);
+    //     assertEq(calcOutputs, 1);
+    // }
 
 //     /// Directly test the runtime logic of LibOpUint256Pow.
 //     function testOpUint256PowRun(uint256[] memory inputs) external {
@@ -110,13 +110,13 @@
 //         checkBadOutputs("_ _: uint256-power(0 0);", 2, 1, 2);
 //     }
 
-//     /// Test the eval of `uint256-power` opcode parsed from a string. Tests two inputs.
-//     /// Tests the happy path where we do not overflow.
-//     function testOpUint256PowEval2InputsHappy() external {
-//         // Anything exp 0 is 1.
-//         checkHappy("_: uint256-power(0 0);", 1, "0 ** 0");
-//         checkHappy("_: uint256-power(1e-18 0);", 1, "1 ** 0");
-//         checkHappy("_: uint256-power(max-value() 0);", 1, "max-value() ** 0");
+    // /// Test the eval of `uint256-power` opcode parsed from a string. Tests two inputs.
+    // /// Tests the happy path where we do not overflow.
+    // function testOpUint256PowEval2InputsHappy() external view {
+    //     // Anything exp 0 is 1.
+    //     checkHappy("_: uint256-power(0 0);", 1, "0 ** 0");
+    //     checkHappy("_: uint256-power(1e-18 0);", 1, "1 ** 0");
+    //     checkHappy("_: uint256-power(max-value() 0);", 1, "max-value() ** 0");
 
 //         // 1 exp anything is 1.
 //         checkHappy("_: uint256-power(1e-18 0);", 1, "1 ** 0");
@@ -151,18 +151,18 @@
 //         checkUnhappyOverflow("_: uint256-power(max-value() max-value());");
 //     }
 
-//     /// Test the eval of `uint256-power` opcode parsed from a string. Tests three inputs.
-//     /// Tests the happy path where we do not divide by zero.
-//     function testOpUint256PowEval3InputsHappy() external {
-//         // Anything exp 0 is 1.
-//         checkHappy("_: uint256-power(0 0 0);", 1, "0 ** 0 ** 0");
-//         checkHappy("_: uint256-power(1e-18 0 0);", 1, "1 ** 0 ** 0");
-//         checkHappy("_: uint256-power(max-value() 0 0);", 1, "max-value() ** 0 ** 0");
-//         checkHappy("_: uint256-power(0 1e-18 0);", 1, "0 ** 1 ** 0");
-//         checkHappy("_: uint256-power(1e-18 1e-18 0);", 1, "1 ** 1 ** 0");
-//         checkHappy("_: uint256-power(0 0 1e-18);", 1, "0 ** 0 ** 1");
-//         checkHappy("_: uint256-power(1e-18 0 1e-18);", 1, "1 ** 0 ** 1");
-//         checkHappy("_: uint256-power(max-value() 0 1e-18);", 1, "max-value() ** 0 ** 1");
+    // /// Test the eval of `uint256-power` opcode parsed from a string. Tests three inputs.
+    // /// Tests the happy path where we do not divide by zero.
+    // function testOpUint256PowEval3InputsHappy() external view {
+    //     // Anything exp 0 is 1.
+    //     checkHappy("_: uint256-power(0 0 0);", 1, "0 ** 0 ** 0");
+    //     checkHappy("_: uint256-power(1e-18 0 0);", 1, "1 ** 0 ** 0");
+    //     checkHappy("_: uint256-power(max-value() 0 0);", 1, "max-value() ** 0 ** 0");
+    //     checkHappy("_: uint256-power(0 1e-18 0);", 1, "0 ** 1 ** 0");
+    //     checkHappy("_: uint256-power(1e-18 1e-18 0);", 1, "1 ** 1 ** 0");
+    //     checkHappy("_: uint256-power(0 0 1e-18);", 1, "0 ** 0 ** 1");
+    //     checkHappy("_: uint256-power(1e-18 0 1e-18);", 1, "1 ** 0 ** 1");
+    //     checkHappy("_: uint256-power(max-value() 0 1e-18);", 1, "max-value() ** 0 ** 1");
 
 //         // 1 exp anything is 1.
 //         checkHappy("_: uint256-power(1e-18 0 0);", 1, "1 ** 0 ** 0");
@@ -235,244 +235,4 @@
 //         checkDisallowedOperand("_: uint256-power<2>(0 0 0);");
 //         checkDisallowedOperand("_: uint256-power<3 1>(0 0 0);");
 //     }
-// }
-=======
-// SPDX-License-Identifier: CAL
-pragma solidity =0.8.25;
-
-import {stdError} from "forge-std/Test.sol";
-
-import {LibUint256Array} from "rain.solmem/lib/LibUint256Array.sol";
-
-import {OpTest} from "test/abstract/OpTest.sol";
-import {LibContext} from "rain.interpreter.interface/lib/caller/LibContext.sol";
-import {UnexpectedOperand} from "src/error/ErrParse.sol";
-import {LibOpUint256Pow} from "src/lib/op/math/uint256/LibOpUint256Pow.sol";
-import {IntegrityCheckStateNP} from "src/lib/integrity/LibIntegrityCheckNP.sol";
-import {InterpreterStateNP} from "src/lib/state/LibInterpreterStateNP.sol";
-import {Operand} from "rain.interpreter.interface/interface/unstable/IInterpreterV4.sol";
-import {LibOperand} from "test/lib/operand/LibOperand.sol";
-
-contract LibOpUint256PowTest is OpTest {
-    using LibUint256Array for uint256[];
-
-    /// Directly test the integrity logic of LibOpUint256Exp. This tests the happy
-    /// path where the inputs input and calc match.
-    function testOpUint256ExpIntegrityHappy(IntegrityCheckStateNP memory state, uint8 inputs, uint16 operandData)
-        external
-        pure
-    {
-        inputs = uint8(bound(inputs, 2, 0x0F));
-        (uint256 calcInputs, uint256 calcOutputs) =
-            LibOpUint256Pow.integrity(state, LibOperand.build(inputs, 1, operandData));
-
-        assertEq(calcInputs, inputs);
-        assertEq(calcOutputs, 1);
-    }
-
-    /// Directly test the integrity logic of LibOpUint256Pow. This tests the unhappy
-    /// path where the operand is invalid due to 0 inputs.
-    function testOpUint256PowIntegrityUnhappyZeroInputs(IntegrityCheckStateNP memory state) external pure {
-        (uint256 calcInputs, uint256 calcOutputs) = LibOpUint256Pow.integrity(state, Operand.wrap(0));
-        // Calc inputs will be minimum 2.
-        assertEq(calcInputs, 2);
-        assertEq(calcOutputs, 1);
-    }
-
-    /// Directly test the integrity logic of LibOpUint256Pow. This tests the unhappy
-    /// path where the operand is invalid due to 1 inputs.
-    function testOpUint256PowIntegrityUnhappyOneInput(IntegrityCheckStateNP memory state) external pure {
-        (uint256 calcInputs, uint256 calcOutputs) = LibOpUint256Pow.integrity(state, Operand.wrap(0x010000));
-        // Calc inputs will be minimum 2.
-        assertEq(calcInputs, 2);
-        assertEq(calcOutputs, 1);
-    }
-
-    /// Directly test the runtime logic of LibOpUint256Pow.
-    function testOpUint256PowRun(uint256[] memory inputs) external {
-        InterpreterStateNP memory state = opTestDefaultInterpreterState();
-        vm.assume(inputs.length >= 2);
-        vm.assume(inputs.length <= 0x0F);
-        Operand operand = LibOperand.build(uint8(inputs.length), 1, 0);
-        uint256 overflows = 0;
-        unchecked {
-            uint256 a = inputs[0];
-            for (uint256 i = 1; i < inputs.length; i++) {
-                uint256 b = inputs[i];
-                if (b == 0) {
-                    a = 1;
-                    continue;
-                } else if (b == 1 || a == 0) {
-                    continue;
-                } else {
-                    uint256 c = a;
-                    for (uint256 j = 1; j < b; j++) {
-                        uint256 d = a * c;
-                        if (d / c != a) {
-                            overflows++;
-                            break;
-                        }
-                        if (d == a) {
-                            break;
-                        }
-                        a = d;
-                    }
-                }
-            }
-        }
-        if (overflows > 0) {
-            vm.expectRevert(stdError.arithmeticError);
-        }
-        opReferenceCheck(
-            state, operand, LibOpUint256Pow.referenceFn, LibOpUint256Pow.integrity, LibOpUint256Pow.run, inputs
-        );
-    }
-
-    /// Test the eval of `uint256-power` opcode parsed from a string. Tests zero inputs.
-    function testOpUint256PowEvalZeroInputs() external {
-        checkBadInputs("_: uint256-power();", 0, 2, 0);
-    }
-
-    /// Test the eval of `uint256-power` opcode parsed from a string. Tests one input.
-    function testOpUint256PowEvalOneInput() external {
-        checkBadInputs("_: uint256-power(5e-18);", 1, 2, 1);
-        checkBadInputs("_: uint256-power(0);", 1, 2, 1);
-        checkBadInputs("_: uint256-power(1e-18);", 1, 2, 1);
-        checkBadInputs("_: uint256-power(max-value());", 1, 2, 1);
-    }
-
-    function testOpUint256PowEvalZeroOutputs() external {
-        checkBadOutputs(": uint256-power(0 0);", 2, 1, 0);
-    }
-
-    function testOpUint256PowEvalTwoOutputs() external {
-        checkBadOutputs("_ _: uint256-power(0 0);", 2, 1, 2);
-    }
-
-    /// Test the eval of `uint256-power` opcode parsed from a string. Tests two inputs.
-    /// Tests the happy path where we do not overflow.
-    function testOpUint256PowEval2InputsHappy() external view {
-        // Anything exp 0 is 1.
-        checkHappy("_: uint256-power(0 0);", 1, "0 ** 0");
-        checkHappy("_: uint256-power(1e-18 0);", 1, "1 ** 0");
-        checkHappy("_: uint256-power(max-value() 0);", 1, "max-value() ** 0");
-
-        // 1 exp anything is 1.
-        checkHappy("_: uint256-power(1e-18 0);", 1, "1 ** 0");
-        checkHappy("_: uint256-power(1e-18 1e-18);", 1, "1 ** 1");
-        checkHappy("_: uint256-power(1e-18 2e-18);", 1, "1 ** 2");
-        checkHappy("_: uint256-power(1e-18 3e-18);", 1, "1 ** 3");
-        checkHappy("_: uint256-power(1e-18 max-value());", 1, "1 ** max-value()");
-
-        // Anything exp 1 is itself.
-        checkHappy("_: uint256-power(0 1e-18);", 0, "0 ** 1");
-        checkHappy("_: uint256-power(1e-18 1e-18);", 1, "1 ** 1");
-        checkHappy("_: uint256-power(max-value() 1e-18);", type(uint256).max, "max-value() ** 1");
-
-        // Anything exp 2 is itself squared.
-        checkHappy("_: uint256-power(0 2e-18);", 0, "0 ** 2");
-        checkHappy("_: uint256-power(1e-18 2e-18);", 1, "1 ** 2");
-        checkHappy("_: uint256-power(2e-18 2e-18);", 4, "2 ** 2");
-        checkHappy("_: uint256-power(3e-18 2e-18);", 9, "3 ** 2");
-
-        // Anything exp 3 is itself cubed.
-        checkHappy("_: uint256-power(0 3e-18);", 0, "0 ** 3");
-        checkHappy("_: uint256-power(1e-18 3e-18);", 1, "1 ** 3");
-        checkHappy("_: uint256-power(2e-18 3e-18);", 8, "2 ** 3");
-        checkHappy("_: uint256-power(3e-18 3e-18);", 27, "3 ** 3");
-    }
-
-    /// Test the eval of `uint256-power` opcode parsed from a string. Tests two inputs.
-    /// Tests the unhappy path where we overflow.
-    function testOpUint256PowEval2InputsUnhappy() external {
-        checkUnhappyOverflow("_: uint256-power(2e-18 max-value());");
-        checkUnhappyOverflow("_: uint256-power(3e-18 max-value());");
-        checkUnhappyOverflow("_: uint256-power(max-value() max-value());");
-    }
-
-    /// Test the eval of `uint256-power` opcode parsed from a string. Tests three inputs.
-    /// Tests the happy path where we do not divide by zero.
-    function testOpUint256PowEval3InputsHappy() external view {
-        // Anything exp 0 is 1.
-        checkHappy("_: uint256-power(0 0 0);", 1, "0 ** 0 ** 0");
-        checkHappy("_: uint256-power(1e-18 0 0);", 1, "1 ** 0 ** 0");
-        checkHappy("_: uint256-power(max-value() 0 0);", 1, "max-value() ** 0 ** 0");
-        checkHappy("_: uint256-power(0 1e-18 0);", 1, "0 ** 1 ** 0");
-        checkHappy("_: uint256-power(1e-18 1e-18 0);", 1, "1 ** 1 ** 0");
-        checkHappy("_: uint256-power(0 0 1e-18);", 1, "0 ** 0 ** 1");
-        checkHappy("_: uint256-power(1e-18 0 1e-18);", 1, "1 ** 0 ** 1");
-        checkHappy("_: uint256-power(max-value() 0 1e-18);", 1, "max-value() ** 0 ** 1");
-
-        // 1 exp anything is 1.
-        checkHappy("_: uint256-power(1e-18 0 0);", 1, "1 ** 0 ** 0");
-        checkHappy("_: uint256-power(1e-18 0 1e-18);", 1, "1 ** 0 ** 1");
-        checkHappy("_: uint256-power(1e-18 1e-18 0);", 1, "1 ** 1 ** 0");
-        checkHappy("_: uint256-power(1e-18 1e-18 1e-18);", 1, "1 ** 1 ** 1");
-        checkHappy("_: uint256-power(1e-18 2e-18 0);", 1, "1 ** 2 ** 0");
-        checkHappy("_: uint256-power(1e-18 2e-18 1e-18);", 1, "1 ** 2 ** 1");
-        checkHappy("_: uint256-power(1e-18 2e-18 2e-18);", 1, "1 ** 2 ** 2");
-        checkHappy("_: uint256-power(1e-18 3e-18 0);", 1, "1 ** 3 ** 0");
-
-        // Anything exp 1 is itself.
-        checkHappy("_: uint256-power(0 1e-18 1e-18);", 0, "0 ** 1 ** 1");
-        checkHappy("_: uint256-power(1e-18 1e-18 1e-18);", 1, "1 ** 1 ** 1");
-        checkHappy("_: uint256-power(max-value() 1e-18 1e-18);", type(uint256).max, "max-value() ** 1 ** 1");
-
-        // Anything exp 2 1 is itself squared.
-        checkHappy("_: uint256-power(0 2e-18 1e-18);", 0, "0 ** 2 ** 0");
-        checkHappy("_: uint256-power(1e-18 2e-18 1e-18);", 1, "1 ** 2 ** 0");
-        checkHappy("_: uint256-power(2e-18 2e-18 1e-18);", 4, "2 ** 2 ** 0");
-        checkHappy("_: uint256-power(3e-18 2e-18 1e-18);", 9, "3 ** 2 ** 0");
-
-        // Anything exp 2 2 is itself squared squared.
-        checkHappy("_: uint256-power(0 2e-18 2e-18);", 0, "0 ** 2 ** 2");
-        checkHappy("_: uint256-power(1e-18 2e-18 2e-18);", 1, "1 ** 2 ** 2");
-        checkHappy("_: uint256-power(2e-18 2e-18 2e-18);", 16, "2 ** 2 ** 2");
-        checkHappy("_: uint256-power(3e-18 2e-18 2e-18);", 81, "3 ** 2 ** 2");
-
-        // Anything exp 3 1 is itself cubed.
-        checkHappy("_: uint256-power(0 3e-18 1e-18);", 0, "0 ** 3 ** 0");
-        checkHappy("_: uint256-power(1e-18 3e-18 1e-18);", 1, "1 ** 3 ** 0");
-        checkHappy("_: uint256-power(2e-18 3e-18 1e-18);", 8, "2 ** 3 ** 0");
-        checkHappy("_: uint256-power(3e-18 3e-18 1e-18);", 27, "3 ** 3 ** 0");
-
-        // Anything exp 3 2 is itself cubed squared.
-        checkHappy("_: uint256-power(0 3e-18 2e-18);", 0, "0 ** 3 ** 2");
-        checkHappy("_: uint256-power(1e-18 3e-18 2e-18);", 1, "1 ** 3 ** 2");
-        checkHappy("_: uint256-power(2e-18 3e-18 2e-18);", 64, "2 ** 3 ** 2");
-        checkHappy("_: uint256-power(3e-18 3e-18 2e-18);", 729, "3 ** 3 ** 2");
-
-        // Anything exp 3 3 is itself cubed cubed.
-        checkHappy("_: uint256-power(0 3e-18 3e-18);", 0, "0 ** 3 ** 3");
-        checkHappy("_: uint256-power(1e-18 3e-18 3e-18);", 1, "1 ** 3 ** 3");
-        checkHappy("_: uint256-power(2e-18 3e-18 3e-18);", 512, "2 ** 3 ** 3");
-        checkHappy("_: uint256-power(3e-18 3e-18 3e-18);", 19683, "3 ** 3 ** 3");
-    }
-
-    /// Test the eval of `uint256-power` opcode parsed from a string. Tests three inputs.
-    /// Tests the unhappy path where we overflow.
-    function testOpUint256PowEval3InputsUnhappy() external {
-        checkUnhappyOverflow("_: uint256-power(2e-18 max-value() 0);");
-        checkUnhappyOverflow("_: uint256-power(3e-18 max-value() 0);");
-        checkUnhappyOverflow("_: uint256-power(max-value() max-value() 0);");
-        checkUnhappyOverflow("_: uint256-power(2e-18 max-value() 1e-18);");
-        checkUnhappyOverflow("_: uint256-power(3e-18 max-value() 1e-18);");
-        checkUnhappyOverflow("_: uint256-power(max-value() max-value() 1e-18);");
-        checkUnhappyOverflow("_: uint256-power(2e-18 max-value() 2e-18);");
-        checkUnhappyOverflow("_: uint256-power(3e-18 max-value() 2e-18);");
-        checkUnhappyOverflow("_: uint256-power(max-value() max-value() 2e-18);");
-        checkUnhappyOverflow("_: uint256-power(2e-18 max-value() 3e-18);");
-        checkUnhappyOverflow("_: uint256-power(3e-18 max-value() 3e-18);");
-        checkUnhappyOverflow("_: uint256-power(max-value() max-value() 3e-18);");
-    }
-
-    /// Test the eval of `uint256-power` opcode parsed from a string.
-    /// Tests that operands are disallowed.
-    function testOpUint256PowEvalOperandDisallowed() external {
-        checkDisallowedOperand("_: uint256-power<0>(0 0 0);");
-        checkDisallowedOperand("_: uint256-power<1>(0 0 0);");
-        checkDisallowedOperand("_: uint256-power<2>(0 0 0);");
-        checkDisallowedOperand("_: uint256-power<3 1>(0 0 0);");
-    }
-}
->>>>>>> 7e20770c
+// }