--- conflicted
+++ resolved
@@ -1,4 +1,3 @@
-<<<<<<< HEAD
 // // SPDX-License-Identifier: CAL
 // pragma solidity =0.8.25;
 
@@ -13,6 +12,7 @@
 //     /// path where the inputs input and calc match.
 //     function testOpUint256DivIntegrityHappy(IntegrityCheckStateNP memory state, uint8 inputs, uint16 operandData)
 //         external
+//         pure
 //     {
 //         inputs = uint8(bound(inputs, 2, 0x0F));
 //         (uint256 calcInputs, uint256 calcOutputs) =
@@ -22,23 +22,23 @@
 //         assertEq(calcOutputs, 1);
 //     }
 
-//     /// Directly test the integrity logic of LibOpUint256Div. This tests the unhappy
-//     /// path where the operand is invalid due to 0 inputs.
-//     function testOpUint256DivIntegrityUnhappyZeroInputs(IntegrityCheckStateNP memory state) external {
-//         (uint256 calcInputs, uint256 calcOutputs) = LibOpUint256Div.integrity(state, Operand.wrap(0));
-//         // Calc inputs will be minimum 2.
-//         assertEq(calcInputs, 2);
-//         assertEq(calcOutputs, 1);
-//     }
+    // /// Directly test the integrity logic of LibOpUint256Div. This tests the unhappy
+    // /// path where the operand is invalid due to 0 inputs.
+    // function testOpUint256DivIntegrityUnhappyZeroInputs(IntegrityCheckStateNP memory state) external pure {
+    //     (uint256 calcInputs, uint256 calcOutputs) = LibOpUint256Div.integrity(state, Operand.wrap(0));
+    //     // Calc inputs will be minimum 2.
+    //     assertEq(calcInputs, 2);
+    //     assertEq(calcOutputs, 1);
+    // }
 
-//     /// Directly test the integrity logic of LibOpUint256Div. This tests the unhappy
-//     /// path where the operand is invalid due to 1 inputs.
-//     function testOpUint256DivIntegrityUnhappyOneInput(IntegrityCheckStateNP memory state) external {
-//         (uint256 calcInputs, uint256 calcOutputs) = LibOpUint256Div.integrity(state, Operand.wrap(0x010000));
-//         // Calc inputs will be minimum 2.
-//         assertEq(calcInputs, 2);
-//         assertEq(calcOutputs, 1);
-//     }
+    // /// Directly test the integrity logic of LibOpUint256Div. This tests the unhappy
+    // /// path where the operand is invalid due to 1 inputs.
+    // function testOpUint256DivIntegrityUnhappyOneInput(IntegrityCheckStateNP memory state) external pure {
+    //     (uint256 calcInputs, uint256 calcOutputs) = LibOpUint256Div.integrity(state, Operand.wrap(0x010000));
+    //     // Calc inputs will be minimum 2.
+    //     assertEq(calcInputs, 2);
+    //     assertEq(calcOutputs, 1);
+    // }
 
 //     /// Directly test the runtime logic of LibOpUint256Div.
 //     function testOpUint256DivRun(uint256[] memory inputs) external {
@@ -82,19 +82,19 @@
 //         checkBadOutputs("_ _: uint256-div(0 0);", 2, 1, 2);
 //     }
 
-//     /// Test the eval of `uint256-div` opcode parsed from a string. Tests two inputs.
-//     /// Tests the happy path where we do not divide by zero.
-//     /// Note that the division truncates (rounds down).
-//     function testOpUint256DivEval2InputsHappy() external {
-//         // Show that the division truncates (rounds down).
-//         checkHappy("_: uint256-div(6e-18 1e-18);", 6, "6 / 1");
-//         checkHappy("_: uint256-div(6e-18 2e-18);", 3, "6 / 2");
-//         checkHappy("_: uint256-div(6e-18 3e-18);", 2, "6 / 3");
-//         checkHappy("_: uint256-div(6e-18 4e-18);", 1, "6 / 4");
-//         checkHappy("_: uint256-div(6e-18 5e-18);", 1, "6 / 5");
-//         checkHappy("_: uint256-div(6e-18 6e-18);", 1, "6 / 6");
-//         checkHappy("_: uint256-div(6e-18 7e-18);", 0, "6 / 7");
-//         checkHappy("_: uint256-div(6e-18 max-value());", 0, "6 / max-value()");
+    // /// Test the eval of `uint256-div` opcode parsed from a string. Tests two inputs.
+    // /// Tests the happy path where we do not divide by zero.
+    // /// Note that the division truncates (rounds down).
+    // function testOpUint256DivEval2InputsHappy() external view {
+    //     // Show that the division truncates (rounds down).
+    //     checkHappy("_: uint256-div(6e-18 1e-18);", 6, "6 / 1");
+    //     checkHappy("_: uint256-div(6e-18 2e-18);", 3, "6 / 2");
+    //     checkHappy("_: uint256-div(6e-18 3e-18);", 2, "6 / 3");
+    //     checkHappy("_: uint256-div(6e-18 4e-18);", 1, "6 / 4");
+    //     checkHappy("_: uint256-div(6e-18 5e-18);", 1, "6 / 5");
+    //     checkHappy("_: uint256-div(6e-18 6e-18);", 1, "6 / 6");
+    //     checkHappy("_: uint256-div(6e-18 7e-18);", 0, "6 / 7");
+    //     checkHappy("_: uint256-div(6e-18 max-value());", 0, "6 / max-value()");
 
 //         // Anything divided by 1 is itself.
 //         checkHappy("_: uint256-div(0 1e-18);", 0, "0 / 1");
@@ -118,26 +118,26 @@
 //         checkUnhappy("_: uint256-div(max-value() 0);", stdError.divisionError);
 //     }
 
-//     /// Test the eval of `uint256-div` opcode parsed from a string. Tests three inputs.
-//     /// Tests the happy path where we do not divide by zero.
-//     function testOpUint256DivEval3InputsHappy() external {
-//         // Show that the division truncates (rounds down).
-//         checkHappy("_: uint256-div(6e-18 1e-18 1e-18);", 6, "6 / 1 / 1");
-//         checkHappy("_: uint256-div(6e-18 2e-18 1e-18);", 3, "6 / 2 / 1");
-//         checkHappy("_: uint256-div(6e-18 3e-18 1e-18);", 2, "6 / 3 / 1");
-//         checkHappy("_: uint256-div(6e-18 4e-18 1e-18);", 1, "6 / 4 / 1");
-//         checkHappy("_: uint256-div(6e-18 5e-18 1e-18);", 1, "6 / 5 / 1");
-//         checkHappy("_: uint256-div(6e-18 6e-18 1e-18);", 1, "6 / 6 / 1");
-//         checkHappy("_: uint256-div(6e-18 7e-18 1e-18);", 0, "6 / 7 / 1");
-//         checkHappy("_: uint256-div(6e-18 max-value() 1e-18);", 0, "6 / max-value() / 1");
-//         checkHappy("_: uint256-div(6e-18 1e-18 2e-18);", 3, "6 / 1 / 2");
-//         checkHappy("_: uint256-div(6e-18 2e-18 2e-18);", 1, "6 / 2 / 2");
-//         checkHappy("_: uint256-div(6e-18 3e-18 2e-18);", 1, "6 / 3 / 2");
-//         checkHappy("_: uint256-div(6e-18 4e-18 2e-18);", 0, "6 / 4 / 2");
-//         checkHappy("_: uint256-div(6e-18 5e-18 2e-18);", 0, "6 / 5 / 2");
-//         checkHappy("_: uint256-div(6e-18 6e-18 2e-18);", 0, "6 / 6 / 2");
-//         checkHappy("_: uint256-div(6e-18 7e-18 2e-18);", 0, "6 / 7 / 2");
-//         checkHappy("_: uint256-div(6e-18 max-value() 2e-18);", 0, "6 / max-value() / 2");
+    // /// Test the eval of `uint256-div` opcode parsed from a string. Tests three inputs.
+    // /// Tests the happy path where we do not divide by zero.
+    // function testOpUint256DivEval3InputsHappy() external view {
+    //     // Show that the division truncates (rounds down).
+    //     checkHappy("_: uint256-div(6e-18 1e-18 1e-18);", 6, "6 / 1 / 1");
+    //     checkHappy("_: uint256-div(6e-18 2e-18 1e-18);", 3, "6 / 2 / 1");
+    //     checkHappy("_: uint256-div(6e-18 3e-18 1e-18);", 2, "6 / 3 / 1");
+    //     checkHappy("_: uint256-div(6e-18 4e-18 1e-18);", 1, "6 / 4 / 1");
+    //     checkHappy("_: uint256-div(6e-18 5e-18 1e-18);", 1, "6 / 5 / 1");
+    //     checkHappy("_: uint256-div(6e-18 6e-18 1e-18);", 1, "6 / 6 / 1");
+    //     checkHappy("_: uint256-div(6e-18 7e-18 1e-18);", 0, "6 / 7 / 1");
+    //     checkHappy("_: uint256-div(6e-18 max-value() 1e-18);", 0, "6 / max-value() / 1");
+    //     checkHappy("_: uint256-div(6e-18 1e-18 2e-18);", 3, "6 / 1 / 2");
+    //     checkHappy("_: uint256-div(6e-18 2e-18 2e-18);", 1, "6 / 2 / 2");
+    //     checkHappy("_: uint256-div(6e-18 3e-18 2e-18);", 1, "6 / 3 / 2");
+    //     checkHappy("_: uint256-div(6e-18 4e-18 2e-18);", 0, "6 / 4 / 2");
+    //     checkHappy("_: uint256-div(6e-18 5e-18 2e-18);", 0, "6 / 5 / 2");
+    //     checkHappy("_: uint256-div(6e-18 6e-18 2e-18);", 0, "6 / 6 / 2");
+    //     checkHappy("_: uint256-div(6e-18 7e-18 2e-18);", 0, "6 / 7 / 2");
+    //     checkHappy("_: uint256-div(6e-18 max-value() 2e-18);", 0, "6 / max-value() / 2");
 
 //         // Anything divided by 1 is itself.
 //         checkHappy("_: uint256-div(0 1e-18 1e-18);", 0, "0 / 1 / 1");
@@ -178,187 +178,4 @@
 //         checkDisallowedOperand("_: uint256-div<2>(0 0 0);");
 //         checkDisallowedOperand("_: uint256-div<3 1>(0 0 0);");
 //     }
-// }
-=======
-// SPDX-License-Identifier: CAL
-pragma solidity =0.8.25;
-
-import {OpTest, IntegrityCheckStateNP, Operand, InterpreterStateNP, stdError} from "test/abstract/OpTest.sol";
-import {LibContext} from "rain.interpreter.interface/lib/caller/LibContext.sol";
-import {UnexpectedOperand} from "src/error/ErrParse.sol";
-import {LibOpUint256Div} from "src/lib/op/math/uint256/LibOpUint256Div.sol";
-import {LibOperand} from "test/lib/operand/LibOperand.sol";
-
-contract LibOpUint256DivTest is OpTest {
-    /// Directly test the integrity logic of LibOpUint256Div. This tests the happy
-    /// path where the inputs input and calc match.
-    function testOpUint256DivIntegrityHappy(IntegrityCheckStateNP memory state, uint8 inputs, uint16 operandData)
-        external
-        pure
-    {
-        inputs = uint8(bound(inputs, 2, 0x0F));
-        (uint256 calcInputs, uint256 calcOutputs) =
-            LibOpUint256Div.integrity(state, LibOperand.build(inputs, 1, operandData));
-
-        assertEq(calcInputs, inputs);
-        assertEq(calcOutputs, 1);
-    }
-
-    /// Directly test the integrity logic of LibOpUint256Div. This tests the unhappy
-    /// path where the operand is invalid due to 0 inputs.
-    function testOpUint256DivIntegrityUnhappyZeroInputs(IntegrityCheckStateNP memory state) external pure {
-        (uint256 calcInputs, uint256 calcOutputs) = LibOpUint256Div.integrity(state, Operand.wrap(0));
-        // Calc inputs will be minimum 2.
-        assertEq(calcInputs, 2);
-        assertEq(calcOutputs, 1);
-    }
-
-    /// Directly test the integrity logic of LibOpUint256Div. This tests the unhappy
-    /// path where the operand is invalid due to 1 inputs.
-    function testOpUint256DivIntegrityUnhappyOneInput(IntegrityCheckStateNP memory state) external pure {
-        (uint256 calcInputs, uint256 calcOutputs) = LibOpUint256Div.integrity(state, Operand.wrap(0x010000));
-        // Calc inputs will be minimum 2.
-        assertEq(calcInputs, 2);
-        assertEq(calcOutputs, 1);
-    }
-
-    /// Directly test the runtime logic of LibOpUint256Div.
-    function testOpUint256DivRun(uint256[] memory inputs) external {
-        InterpreterStateNP memory state = opTestDefaultInterpreterState();
-        vm.assume(inputs.length >= 2);
-        vm.assume(inputs.length <= 0x0F);
-        Operand operand = LibOperand.build(uint8(inputs.length), 1, 0);
-
-        uint256 divZeros = 0;
-        for (uint256 i = 1; i < inputs.length; i++) {
-            if (inputs[i] == 0) {
-                divZeros++;
-            }
-        }
-        if (divZeros > 0) {
-            vm.expectRevert(stdError.divisionError);
-        }
-        opReferenceCheck(
-            state, operand, LibOpUint256Div.referenceFn, LibOpUint256Div.integrity, LibOpUint256Div.run, inputs
-        );
-    }
-
-    /// Test the eval of `uint256-div` opcode parsed from a string. Tests zero inputs.
-    function testOpUint256DivEvalZeroInputs() external {
-        checkBadInputs("_: uint256-div();", 0, 2, 0);
-    }
-
-    /// Test the eval of `uint256-div` opcode parsed from a string. Tests one input.
-    function testOpUint256DivEvalOneInput() external {
-        checkBadInputs("_: uint256-div(5e-18);", 1, 2, 1);
-        checkBadInputs("_: uint256-div(0e-18);", 1, 2, 1);
-        checkBadInputs("_: uint256-div(1e-18);", 1, 2, 1);
-        checkBadInputs("_: uint256-div(max-value());", 1, 2, 1);
-    }
-
-    function testOpUint256DivEvalZeroOutputs() external {
-        checkBadOutputs(": uint256-div(0 0);", 2, 1, 0);
-    }
-
-    function testOpUint256DivEvalTwoOutputs() external {
-        checkBadOutputs("_ _: uint256-div(0 0);", 2, 1, 2);
-    }
-
-    /// Test the eval of `uint256-div` opcode parsed from a string. Tests two inputs.
-    /// Tests the happy path where we do not divide by zero.
-    /// Note that the division truncates (rounds down).
-    function testOpUint256DivEval2InputsHappy() external view {
-        // Show that the division truncates (rounds down).
-        checkHappy("_: uint256-div(6e-18 1e-18);", 6, "6 / 1");
-        checkHappy("_: uint256-div(6e-18 2e-18);", 3, "6 / 2");
-        checkHappy("_: uint256-div(6e-18 3e-18);", 2, "6 / 3");
-        checkHappy("_: uint256-div(6e-18 4e-18);", 1, "6 / 4");
-        checkHappy("_: uint256-div(6e-18 5e-18);", 1, "6 / 5");
-        checkHappy("_: uint256-div(6e-18 6e-18);", 1, "6 / 6");
-        checkHappy("_: uint256-div(6e-18 7e-18);", 0, "6 / 7");
-        checkHappy("_: uint256-div(6e-18 max-value());", 0, "6 / max-value()");
-
-        // Anything divided by 1 is itself.
-        checkHappy("_: uint256-div(0 1e-18);", 0, "0 / 1");
-        checkHappy("_: uint256-div(1e-18 1e-18);", 1, "1 / 1");
-        checkHappy("_: uint256-div(2e-18 1e-18);", 2, "2 / 1");
-        checkHappy("_: uint256-div(3e-18 1e-18);", 3, "3 / 1");
-        checkHappy("_: uint256-div(max-value() 1e-18);", type(uint256).max, "max-value() / 1");
-
-        // Anything divided by itself is 1 (except 0).
-        checkHappy("_: uint256-div(1e-18 1e-18);", 1, "1 / 1");
-        checkHappy("_: uint256-div(2e-18 2e-18);", 1, "2 / 2");
-        checkHappy("_: uint256-div(3e-18 3e-18);", 1, "3 / 3");
-        checkHappy("_: uint256-div(max-value() max-value());", 1, "max-value() / max-value()");
-    }
-
-    /// Test the eval of `uint256-div` opcode parsed from a string. Tests two inputs.
-    /// Tests the unhappy path where we divide by zero.
-    function testOpUint256DivEval2InputsUnhappy() external {
-        checkUnhappy("_: uint256-div(0 0);", stdError.divisionError);
-        checkUnhappy("_: uint256-div(1e-18 0);", stdError.divisionError);
-        checkUnhappy("_: uint256-div(max-value() 0);", stdError.divisionError);
-    }
-
-    /// Test the eval of `uint256-div` opcode parsed from a string. Tests three inputs.
-    /// Tests the happy path where we do not divide by zero.
-    function testOpUint256DivEval3InputsHappy() external view {
-        // Show that the division truncates (rounds down).
-        checkHappy("_: uint256-div(6e-18 1e-18 1e-18);", 6, "6 / 1 / 1");
-        checkHappy("_: uint256-div(6e-18 2e-18 1e-18);", 3, "6 / 2 / 1");
-        checkHappy("_: uint256-div(6e-18 3e-18 1e-18);", 2, "6 / 3 / 1");
-        checkHappy("_: uint256-div(6e-18 4e-18 1e-18);", 1, "6 / 4 / 1");
-        checkHappy("_: uint256-div(6e-18 5e-18 1e-18);", 1, "6 / 5 / 1");
-        checkHappy("_: uint256-div(6e-18 6e-18 1e-18);", 1, "6 / 6 / 1");
-        checkHappy("_: uint256-div(6e-18 7e-18 1e-18);", 0, "6 / 7 / 1");
-        checkHappy("_: uint256-div(6e-18 max-value() 1e-18);", 0, "6 / max-value() / 1");
-        checkHappy("_: uint256-div(6e-18 1e-18 2e-18);", 3, "6 / 1 / 2");
-        checkHappy("_: uint256-div(6e-18 2e-18 2e-18);", 1, "6 / 2 / 2");
-        checkHappy("_: uint256-div(6e-18 3e-18 2e-18);", 1, "6 / 3 / 2");
-        checkHappy("_: uint256-div(6e-18 4e-18 2e-18);", 0, "6 / 4 / 2");
-        checkHappy("_: uint256-div(6e-18 5e-18 2e-18);", 0, "6 / 5 / 2");
-        checkHappy("_: uint256-div(6e-18 6e-18 2e-18);", 0, "6 / 6 / 2");
-        checkHappy("_: uint256-div(6e-18 7e-18 2e-18);", 0, "6 / 7 / 2");
-        checkHappy("_: uint256-div(6e-18 max-value() 2e-18);", 0, "6 / max-value() / 2");
-
-        // Anything divided by 1 is itself.
-        checkHappy("_: uint256-div(0 1e-18 1e-18);", 0, "0 / 1 / 1");
-        checkHappy("_: uint256-div(1e-18 1e-18 1e-18);", 1, "1 / 1 / 1");
-        checkHappy("_: uint256-div(2e-18 1e-18 1e-18);", 2, "2 / 1 / 1");
-        checkHappy("_: uint256-div(3e-18 1e-18 1e-18);", 3, "3 / 1 / 1");
-        checkHappy("_: uint256-div(max-value() 1e-18 1e-18);", type(uint256).max, "max-value() / 1 / 1");
-
-        // Anything divided by itself is 1 (except 0).
-        checkHappy("_: uint256-div(1e-18 1e-18 1e-18);", 1, "1 / 1 / 1");
-        checkHappy("_: uint256-div(2e-18 2e-18 1e-18);", 1, "2 / 2 / 1");
-        checkHappy("_: uint256-div(2e-18 1e-18 2e-18);", 1, "2 / 1 / 2");
-        checkHappy("_: uint256-div(3e-18 3e-18 1e-18);", 1, "3 / 3 / 1");
-        checkHappy("_: uint256-div(3e-18 1e-18 3e-18);", 1, "3 / 1 / 3");
-        checkHappy("_: uint256-div(max-value() max-value() 1e-18);", 1, "max-value() / max-value() / 1");
-        checkHappy("_: uint256-div(max-value() 1e-18 max-value());", 1, "max-value() / 1 / max-value()");
-    }
-
-    /// Test the eval of `uint256-div` opcode parsed from a string. Tests three inputs.
-    /// Tests the unhappy path where we divide by zero.
-    function testOpUint256DivEval3InputsUnhappy() external {
-        checkUnhappy("_: uint256-div(0 0 0);", stdError.divisionError);
-        checkUnhappy("_: uint256-div(1e-18 0 0);", stdError.divisionError);
-        checkUnhappy("_: uint256-div(max-value() 0 0);", stdError.divisionError);
-        checkUnhappy("_: uint256-div(0 1e-18 0);", stdError.divisionError);
-        checkUnhappy("_: uint256-div(1e-18 1e-18 0);", stdError.divisionError);
-        checkUnhappy("_: uint256-div(max-value() max-value() 0);", stdError.divisionError);
-        checkUnhappy("_: uint256-div(0 0 1e-18);", stdError.divisionError);
-        checkUnhappy("_: uint256-div(1e-18 0 1e-18);", stdError.divisionError);
-        checkUnhappy("_: uint256-div(max-value() 0 1e-18);", stdError.divisionError);
-    }
-
-    /// Test the eval of `uint256-div` opcode parsed from a string.
-    /// Tests that operands are disallowed.
-    function testOpUint256DivEvalOperandDisallowed() external {
-        checkDisallowedOperand("_: uint256-div<0>(0 0 0);");
-        checkDisallowedOperand("_: uint256-div<1>(0 0 0);");
-        checkDisallowedOperand("_: uint256-div<2>(0 0 0);");
-        checkDisallowedOperand("_: uint256-div<3 1>(0 0 0);");
-    }
-}
->>>>>>> 7e20770c
+// }