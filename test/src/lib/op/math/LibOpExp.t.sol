--- conflicted
+++ resolved
@@ -1,4 +1,3 @@
-<<<<<<< HEAD
 // // SPDX-License-Identifier: CAL
 // pragma solidity =0.8.25;
 
@@ -9,14 +8,14 @@
 // contract LibOpExpTest is OpTest {
 //     /// Directly test the integrity logic of LibOpExp.
 //     /// Inputs are always 1, outputs are always 1.
-//     function testOpExpIntegrity(IntegrityCheckStateNP memory state, Operand operand) external {
+//     function testOpExpIntegrity(IntegrityCheckStateNP memory state, Operand operand) external pure {
 //         (uint256 calcInputs, uint256 calcOutputs) = LibOpExp.integrity(state, operand);
 //         assertEq(calcInputs, 1);
 //         assertEq(calcOutputs, 1);
 //     }
 
 //     /// Directly test the runtime logic of LibOpExp.
-//     function testOpExpRun(uint256 a, uint16 operandData) public {
+//     function testOpExpRun(uint256 a, uint16 operandData) public view {
 //         a = bound(a, 0, type(uint64).max - 1e18);
 //         InterpreterStateNP memory state = opTestDefaultInterpreterState();
 
@@ -27,14 +26,14 @@
 //         opReferenceCheck(state, operand, LibOpExp.referenceFn, LibOpExp.integrity, LibOpExp.run, inputs);
 //     }
 
-//     /// Test the eval of `exp`.
-//     function testOpExpEval() external {
-//         checkHappy("_: exp(0);", 1e18, "e^0");
-//         checkHappy("_: exp(1);", 2718281828459045234, "e^1");
-//         checkHappy("_: exp(0.5);", 1648721270700128145, "e^0.5");
-//         checkHappy("_: exp(2);", 7389056098930650223, "e^2");
-//         checkHappy("_: exp(3);", 20085536923187667724, "e^3");
-//     }
+    // /// Test the eval of `exp`.
+    // function testOpExpEval() external view {
+    //     checkHappy("_: exp(0);", 1e18, "e^0");
+    //     checkHappy("_: exp(1);", 2718281828459045234, "e^1");
+    //     checkHappy("_: exp(0.5);", 1648721270700128145, "e^0.5");
+    //     checkHappy("_: exp(2);", 7389056098930650223, "e^2");
+    //     checkHappy("_: exp(3);", 20085536923187667724, "e^3");
+    // }
 
 //     /// Test the eval of `exp` for bad inputs.
 //     function testOpExpEvalZeroInputs() external {
@@ -57,65 +56,4 @@
 //     function testOpExpEvalOperandDisallowed() external {
 //         checkUnhappyParse("_: exp<0>(1);", abi.encodeWithSelector(UnexpectedOperand.selector));
 //     }
-// }
-=======
-// SPDX-License-Identifier: CAL
-pragma solidity =0.8.25;
-
-import {OpTest, IntegrityCheckStateNP, Operand, InterpreterStateNP, UnexpectedOperand} from "test/abstract/OpTest.sol";
-import {LibOpExp} from "src/lib/op/math/LibOpExp.sol";
-import {LibOperand} from "test/lib/operand/LibOperand.sol";
-
-contract LibOpExpTest is OpTest {
-    /// Directly test the integrity logic of LibOpExp.
-    /// Inputs are always 1, outputs are always 1.
-    function testOpExpIntegrity(IntegrityCheckStateNP memory state, Operand operand) external pure {
-        (uint256 calcInputs, uint256 calcOutputs) = LibOpExp.integrity(state, operand);
-        assertEq(calcInputs, 1);
-        assertEq(calcOutputs, 1);
-    }
-
-    /// Directly test the runtime logic of LibOpExp.
-    function testOpExpRun(uint256 a, uint16 operandData) public view {
-        a = bound(a, 0, type(uint64).max - 1e18);
-        InterpreterStateNP memory state = opTestDefaultInterpreterState();
-
-        Operand operand = LibOperand.build(1, 1, operandData);
-        uint256[] memory inputs = new uint256[](1);
-        inputs[0] = a;
-
-        opReferenceCheck(state, operand, LibOpExp.referenceFn, LibOpExp.integrity, LibOpExp.run, inputs);
-    }
-
-    /// Test the eval of `exp`.
-    function testOpExpEval() external view {
-        checkHappy("_: exp(0);", 1e18, "e^0");
-        checkHappy("_: exp(1);", 2718281828459045234, "e^1");
-        checkHappy("_: exp(0.5);", 1648721270700128145, "e^0.5");
-        checkHappy("_: exp(2);", 7389056098930650223, "e^2");
-        checkHappy("_: exp(3);", 20085536923187667724, "e^3");
-    }
-
-    /// Test the eval of `exp` for bad inputs.
-    function testOpExpEvalZeroInputs() external {
-        checkBadInputs("_: exp();", 0, 1, 0);
-    }
-
-    function testOpExpEvalTwoInputs() external {
-        checkBadInputs("_: exp(1 1);", 2, 1, 2);
-    }
-
-    function testOpExpZeroOutputs() external {
-        checkBadOutputs(": exp(1);", 1, 1, 0);
-    }
-
-    function testOpExpTwoOutputs() external {
-        checkBadOutputs("_ _: exp(1);", 1, 1, 2);
-    }
-
-    /// Test that operand is disallowed.
-    function testOpExpEvalOperandDisallowed() external {
-        checkUnhappyParse("_: exp<0>(1);", abi.encodeWithSelector(UnexpectedOperand.selector));
-    }
-}
->>>>>>> 7e20770c
+// }