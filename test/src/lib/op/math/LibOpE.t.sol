// // SPDX-License-Identifier: CAL
// pragma solidity =0.8.25;

// import {OpTest} from "test/abstract/OpTest.sol";
// import {LibInterpreterStateNP, InterpreterStateNP} from "src/lib/state/LibInterpreterStateNP.sol";
// import {LibOpE} from "src/lib/op/math/LibOpE.sol";
// import {LibOperand, Operand} from "test/lib/operand/LibOperand.sol";
// import {IntegrityCheckStateNP, BadOpInputsLength} from "src/lib/integrity/LibIntegrityCheckNP.sol";
// import {IInterpreterV4, EvalV4} from "rain.interpreter.interface/interface/unstable/IInterpreterV4.sol";
// import {IInterpreterStoreV2} from "rain.interpreter.interface/interface/IInterpreterStoreV2.sol";
// import {SignedContextV1} from "rain.interpreter.interface/interface/IInterpreterCallerV3.sol";
// import {LibContext} from "rain.interpreter.interface/lib/caller/LibContext.sol";
// import {FullyQualifiedNamespace} from "rain.interpreter.interface/interface/unstable/IInterpreterV4.sol";
// import {SourceIndexV2} from "rain.interpreter.interface/interface/unstable/IInterpreterV4.sol";
// import {FIXED_POINT_E} from "rain.math.fixedpoint/lib/FixedPointDecimalConstants.sol";

<<<<<<< HEAD
// /// @title LibOpETest
// contract LibOpETest is OpTest {
//     /// Directly test the integrity logic of LibOpE.
//     function testOpEIntegrity(IntegrityCheckStateNP memory state, uint8 inputs, uint8 outputs, uint16 operandData)
//         external
//     {
//         inputs = uint8(bound(inputs, 0, 0x0F));
//         outputs = uint8(bound(outputs, 0, 0x0F));
//         (uint256 calcInputs, uint256 calcOutputs) =
//             LibOpE.integrity(state, LibOperand.build(inputs, outputs, operandData));
=======
/// @title LibOpETest
contract LibOpETest is OpTest {
    /// Directly test the integrity logic of LibOpE.
    function testOpEIntegrity(IntegrityCheckStateNP memory state, uint8 inputs, uint8 outputs, uint16 operandData)
        external
        pure
    {
        inputs = uint8(bound(inputs, 0, 0x0F));
        outputs = uint8(bound(outputs, 0, 0x0F));
        (uint256 calcInputs, uint256 calcOutputs) =
            LibOpE.integrity(state, LibOperand.build(inputs, outputs, operandData));
>>>>>>> 7e20770c

//         assertEq(calcInputs, 0);
//         assertEq(calcOutputs, 1);
//     }

<<<<<<< HEAD
//     /// Directly test the runtime logic of LibOpE. This tests that the
//     /// opcode correctly pushes the mathematical constant e onto the stack.
//     function testOpERun(uint16 operandData) external {
//         InterpreterStateNP memory state = opTestDefaultInterpreterState();
//         Operand operand = LibOperand.build(0, 1, operandData);
//         uint256[] memory inputs = new uint256[](0);
//         opReferenceCheck(state, operand, LibOpE.referenceFn, LibOpE.integrity, LibOpE.run, inputs);
//     }

//     /// Test the eval of a mathematical constant e opcode parsed from a string.
//     function testOpEEval() external {
//         bytes memory bytecode = iDeployer.parse2("_: e();");
=======
    /// Directly test the runtime logic of LibOpE. This tests that the
    /// opcode correctly pushes the mathematical constant e onto the stack.
    function testOpERun(uint16 operandData) external view {
        InterpreterStateNP memory state = opTestDefaultInterpreterState();
        Operand operand = LibOperand.build(0, 1, operandData);
        uint256[] memory inputs = new uint256[](0);
        opReferenceCheck(state, operand, LibOpE.referenceFn, LibOpE.integrity, LibOpE.run, inputs);
    }

    /// Test the eval of a mathematical constant e opcode parsed from a string.
    function testOpEEval() external view {
        bytes memory bytecode = iDeployer.parse2("_: e();");
>>>>>>> 7e20770c

//         (uint256[] memory stack, uint256[] memory kvs) = iInterpreter.eval4(
//             EvalV4({
//                 store: iStore,
//                 namespace: FullyQualifiedNamespace.wrap(0),
//                 bytecode: bytecode,
//                 sourceIndex: SourceIndexV2.wrap(0),
//                 context: LibContext.build(new uint256[][](0), new SignedContextV1[](0)),
//                 inputs: new uint256[](0),
//                 stateOverlay: new uint256[](0)
//             })
//         );
//         assertEq(stack.length, 1);
//         assertEq(stack[0], FIXED_POINT_E);
//         assertEq(kvs.length, 0);
//     }

//     function testOpEEvalOneInput() external {
//         checkBadInputs("_: e(0x00);", 1, 0, 1);
//     }

//     function testOpEEvalZeroOutputs() external {
//         checkBadOutputs(": e();", 0, 1, 0);
//     }

//     function testOpEEvalTwoOutputs() external {
//         checkBadOutputs("_ _: e();", 0, 1, 2);
//     }
// }<|MERGE_RESOLUTION|>--- conflicted
+++ resolved
@@ -14,62 +14,34 @@
 // import {SourceIndexV2} from "rain.interpreter.interface/interface/unstable/IInterpreterV4.sol";
 // import {FIXED_POINT_E} from "rain.math.fixedpoint/lib/FixedPointDecimalConstants.sol";
 
-<<<<<<< HEAD
 // /// @title LibOpETest
 // contract LibOpETest is OpTest {
 //     /// Directly test the integrity logic of LibOpE.
 //     function testOpEIntegrity(IntegrityCheckStateNP memory state, uint8 inputs, uint8 outputs, uint16 operandData)
 //         external
+//         pure
 //     {
 //         inputs = uint8(bound(inputs, 0, 0x0F));
 //         outputs = uint8(bound(outputs, 0, 0x0F));
 //         (uint256 calcInputs, uint256 calcOutputs) =
 //             LibOpE.integrity(state, LibOperand.build(inputs, outputs, operandData));
-=======
-/// @title LibOpETest
-contract LibOpETest is OpTest {
-    /// Directly test the integrity logic of LibOpE.
-    function testOpEIntegrity(IntegrityCheckStateNP memory state, uint8 inputs, uint8 outputs, uint16 operandData)
-        external
-        pure
-    {
-        inputs = uint8(bound(inputs, 0, 0x0F));
-        outputs = uint8(bound(outputs, 0, 0x0F));
-        (uint256 calcInputs, uint256 calcOutputs) =
-            LibOpE.integrity(state, LibOperand.build(inputs, outputs, operandData));
->>>>>>> 7e20770c
 
 //         assertEq(calcInputs, 0);
 //         assertEq(calcOutputs, 1);
 //     }
 
-<<<<<<< HEAD
-//     /// Directly test the runtime logic of LibOpE. This tests that the
-//     /// opcode correctly pushes the mathematical constant e onto the stack.
-//     function testOpERun(uint16 operandData) external {
-//         InterpreterStateNP memory state = opTestDefaultInterpreterState();
-//         Operand operand = LibOperand.build(0, 1, operandData);
-//         uint256[] memory inputs = new uint256[](0);
-//         opReferenceCheck(state, operand, LibOpE.referenceFn, LibOpE.integrity, LibOpE.run, inputs);
-//     }
+    // /// Directly test the runtime logic of LibOpE. This tests that the
+    // /// opcode correctly pushes the mathematical constant e onto the stack.
+    // function testOpERun(uint16 operandData) external view {
+    //     InterpreterStateNP memory state = opTestDefaultInterpreterState();
+    //     Operand operand = LibOperand.build(0, 1, operandData);
+    //     uint256[] memory inputs = new uint256[](0);
+    //     opReferenceCheck(state, operand, LibOpE.referenceFn, LibOpE.integrity, LibOpE.run, inputs);
+    // }
 
-//     /// Test the eval of a mathematical constant e opcode parsed from a string.
-//     function testOpEEval() external {
-//         bytes memory bytecode = iDeployer.parse2("_: e();");
-=======
-    /// Directly test the runtime logic of LibOpE. This tests that the
-    /// opcode correctly pushes the mathematical constant e onto the stack.
-    function testOpERun(uint16 operandData) external view {
-        InterpreterStateNP memory state = opTestDefaultInterpreterState();
-        Operand operand = LibOperand.build(0, 1, operandData);
-        uint256[] memory inputs = new uint256[](0);
-        opReferenceCheck(state, operand, LibOpE.referenceFn, LibOpE.integrity, LibOpE.run, inputs);
-    }
-
-    /// Test the eval of a mathematical constant e opcode parsed from a string.
-    function testOpEEval() external view {
-        bytes memory bytecode = iDeployer.parse2("_: e();");
->>>>>>> 7e20770c
+    // /// Test the eval of a mathematical constant e opcode parsed from a string.
+    // function testOpEEval() external view {
+    //     bytes memory bytecode = iDeployer.parse2("_: e();");
 
 //         (uint256[] memory stack, uint256[] memory kvs) = iInterpreter.eval4(
 //             EvalV4({
