// SPDX-License-Identifier: CAL
pragma solidity =0.8.25;

import {OpTest} from "test/abstract/OpTest.sol";
import {LibContext} from "rain.interpreter.interface/lib/caller/LibContext.sol";
import {LibOpEqualToNP} from "src/lib/op/logic/LibOpEqualToNP.sol";
import {IntegrityCheckStateNP, BadOpInputsLength} from "src/lib/integrity/LibIntegrityCheckNP.sol";
import {
    IInterpreterV4,
    Operand,
    SourceIndexV2,
    FullyQualifiedNamespace
<<<<<<< HEAD
} from "rain.interpreter.interface/interface/unstable/IInterpreterV4.sol";
import {InterpreterStateNP} from "src/lib/state/LibInterpreterStateNP.sol";
import {IInterpreterStoreV2} from "rain.interpreter.interface/interface/IInterpreterStoreV2.sol";
import {SignedContextV1} from "rain.interpreter.interface/interface/IInterpreterCallerV3.sol";
=======
} from "rain.interpreter.interface/interface/deprecated/IInterpreterV2.sol";
import {InterpreterStateNP} from "src/lib/state/LibInterpreterStateNP.sol";
import {IInterpreterStoreV2} from "rain.interpreter.interface/interface/IInterpreterStoreV2.sol";
import {SignedContextV1} from "rain.interpreter.interface/interface/deprecated/IInterpreterCallerV2.sol";
import {LibEncodedDispatch} from "rain.interpreter.interface/lib/deprecated/caller/LibEncodedDispatch.sol";
>>>>>>> a29afe65
import {LibOperand} from "test/lib/operand/LibOperand.sol";

contract LibOpEqualToNPTest is OpTest {
    /// Directly test the integrity logic of LibOpEqualToNP. No matter the
    /// operand inputs, the calc inputs must be 2, and the calc outputs must be
    /// 1.
    function testOpEqualToNPIntegrityHappy(
        IntegrityCheckStateNP memory state,
        uint8 inputs,
        uint8 outputs,
        uint16 operandData
    ) external pure {
        inputs = uint8(bound(inputs, 0, 0x0F));
        outputs = uint8(bound(outputs, 0, 0x0F));
        (uint256 calcInputs, uint256 calcOutputs) =
            LibOpEqualToNP.integrity(state, LibOperand.build(inputs, outputs, operandData));

        // The inputs from the operand are ignored. The op is always 2 inputs.
        assertEq(calcInputs, 2);
        assertEq(calcOutputs, 1);
    }

    /// Directly test the runtime logic of LibOpEqualToNP.
    function testOpEqualToNPRun(uint256 input1, uint256 input2) external view {
        InterpreterStateNP memory state = opTestDefaultInterpreterState();
        uint256[] memory inputs = new uint256[](2);
        inputs[0] = input1;
        inputs[1] = input2;
        Operand operand = LibOperand.build(uint8(inputs.length), 1, 0);
        opReferenceCheck(
            state, operand, LibOpEqualToNP.referenceFn, LibOpEqualToNP.integrity, LibOpEqualToNP.run, inputs
        );
    }

    /// Test the eval of greater than opcode parsed from a string. Tests 2
    /// inputs. Both inputs are 0.
<<<<<<< HEAD
    function testOpEqualToNPEval2ZeroInputs() external {
        checkHappy("_: equal-to(0 0);", 1, "");
=======
    function testOpEqualToNPEval2ZeroInputs() external view {
        bytes memory bytecode = iDeployer.parse2("_: equal-to(0 0);");
        (uint256[] memory stack, uint256[] memory kvs) = iInterpreter.eval3(
            iStore,
            FullyQualifiedNamespace.wrap(0),
            bytecode,
            SourceIndexV2.wrap(0),
            LibContext.build(new uint256[][](0), new SignedContextV1[](0)),
            new uint256[](0)
        );

        assertEq(stack.length, 1);
        assertEq(stack[0], 1);
        assertEq(kvs.length, 0);
>>>>>>> a29afe65
    }

    /// Test the eval of greater than opcode parsed from a string. Tests 2
    /// inputs. The first input is 0, the second input is 1.
<<<<<<< HEAD
    function testOpEqualToNPEval2InputsFirstZeroSecondOne() external {
        checkHappy("_: equal-to(0 1);", 0, "");
=======
    function testOpEqualToNPEval2InputsFirstZeroSecondOne() external view {
        bytes memory bytecode = iDeployer.parse2("_: equal-to(0 1);");
        (uint256[] memory stack, uint256[] memory kvs) = iInterpreter.eval3(
            iStore,
            FullyQualifiedNamespace.wrap(0),
            bytecode,
            SourceIndexV2.wrap(0),
            LibContext.build(new uint256[][](0), new SignedContextV1[](0)),
            new uint256[](0)
        );

        assertEq(stack.length, 1);
        assertEq(stack[0], 0);
        assertEq(kvs.length, 0);
>>>>>>> a29afe65
    }

    /// Test the eval of greater than opcode parsed from a string. Tests 2
    /// inputs. The first input is 1, the second input is 0.
<<<<<<< HEAD
    function testOpEqualToNPEval2InputsFirstOneSecondZero() external {
        checkHappy("_: equal-to(1 0);", 0, "");
=======
    function testOpEqualToNPEval2InputsFirstOneSecondZero() external view {
        bytes memory bytecode = iDeployer.parse2("_: equal-to(1 0);");
        (uint256[] memory stack, uint256[] memory kvs) = iInterpreter.eval3(
            iStore,
            FullyQualifiedNamespace.wrap(0),
            bytecode,
            SourceIndexV2.wrap(0),
            LibContext.build(new uint256[][](0), new SignedContextV1[](0)),
            new uint256[](0)
        );

        assertEq(stack.length, 1);
        assertEq(stack[0], 0);
        assertEq(kvs.length, 0);
>>>>>>> a29afe65
    }

    /// Test the eval of greater than opcode parsed from a string. Tests 2
    /// inputs. Both inputs are 1.
<<<<<<< HEAD
    function testOpEqualToNPEval2InputsBothOne() external {
        checkHappy("_: equal-to(1 1);", 1, "");
=======
    function testOpEqualToNPEval2InputsBothOne() external view {
        bytes memory bytecode = iDeployer.parse2("_: equal-to(1 1);");
        (uint256[] memory stack, uint256[] memory kvs) = iInterpreter.eval3(
            iStore,
            FullyQualifiedNamespace.wrap(0),
            bytecode,
            SourceIndexV2.wrap(0),
            LibContext.build(new uint256[][](0), new SignedContextV1[](0)),
            new uint256[](0)
        );

        assertEq(stack.length, 1);
        assertEq(stack[0], 1);
        assertEq(kvs.length, 0);
>>>>>>> a29afe65
    }

    /// Test that an equal to without inputs fails integrity check.
    function testOpEqualToNPEvalFail0Inputs() public {
        vm.expectRevert(abi.encodeWithSelector(BadOpInputsLength.selector, 0, 2, 0));
        bytes memory bytecode = iDeployer.parse2("_: equal-to();");
        (bytecode);
    }

    /// Test that an equal to with 1 input fails integrity check.
    function testOpEqualToNPEvalFail1Input() public {
        vm.expectRevert(abi.encodeWithSelector(BadOpInputsLength.selector, 1, 2, 1));
        bytes memory bytecode = iDeployer.parse2("_: equal-to(0x00);");
        (bytecode);
    }

    /// Test that an equal to with 3 inputs fails integrity check.
    function testOpEqualToNPEvalFail3Inputs() public {
        vm.expectRevert(abi.encodeWithSelector(BadOpInputsLength.selector, 3, 2, 3));
        bytes memory bytecode = iDeployer.parse2("_: equal-to(0x00 0x00 0x00);");
        (bytecode);
    }

    function testOpEqualToNPZeroOutputs() external {
        checkBadOutputs(": equal-to(0 0);", 2, 1, 0);
    }

    function testOpEqualToNPTwoOutputs() external {
        checkBadOutputs("_ _: equal-to(0 0);", 2, 1, 2);
    }
}<|MERGE_RESOLUTION|>--- conflicted
+++ resolved
@@ -10,18 +10,10 @@
     Operand,
     SourceIndexV2,
     FullyQualifiedNamespace
-<<<<<<< HEAD
 } from "rain.interpreter.interface/interface/unstable/IInterpreterV4.sol";
 import {InterpreterStateNP} from "src/lib/state/LibInterpreterStateNP.sol";
 import {IInterpreterStoreV2} from "rain.interpreter.interface/interface/IInterpreterStoreV2.sol";
 import {SignedContextV1} from "rain.interpreter.interface/interface/IInterpreterCallerV3.sol";
-=======
-} from "rain.interpreter.interface/interface/deprecated/IInterpreterV2.sol";
-import {InterpreterStateNP} from "src/lib/state/LibInterpreterStateNP.sol";
-import {IInterpreterStoreV2} from "rain.interpreter.interface/interface/IInterpreterStoreV2.sol";
-import {SignedContextV1} from "rain.interpreter.interface/interface/deprecated/IInterpreterCallerV2.sol";
-import {LibEncodedDispatch} from "rain.interpreter.interface/lib/deprecated/caller/LibEncodedDispatch.sol";
->>>>>>> a29afe65
 import {LibOperand} from "test/lib/operand/LibOperand.sol";
 
 contract LibOpEqualToNPTest is OpTest {
@@ -58,94 +50,26 @@
 
     /// Test the eval of greater than opcode parsed from a string. Tests 2
     /// inputs. Both inputs are 0.
-<<<<<<< HEAD
     function testOpEqualToNPEval2ZeroInputs() external {
         checkHappy("_: equal-to(0 0);", 1, "");
-=======
-    function testOpEqualToNPEval2ZeroInputs() external view {
-        bytes memory bytecode = iDeployer.parse2("_: equal-to(0 0);");
-        (uint256[] memory stack, uint256[] memory kvs) = iInterpreter.eval3(
-            iStore,
-            FullyQualifiedNamespace.wrap(0),
-            bytecode,
-            SourceIndexV2.wrap(0),
-            LibContext.build(new uint256[][](0), new SignedContextV1[](0)),
-            new uint256[](0)
-        );
-
-        assertEq(stack.length, 1);
-        assertEq(stack[0], 1);
-        assertEq(kvs.length, 0);
->>>>>>> a29afe65
     }
 
     /// Test the eval of greater than opcode parsed from a string. Tests 2
     /// inputs. The first input is 0, the second input is 1.
-<<<<<<< HEAD
     function testOpEqualToNPEval2InputsFirstZeroSecondOne() external {
         checkHappy("_: equal-to(0 1);", 0, "");
-=======
-    function testOpEqualToNPEval2InputsFirstZeroSecondOne() external view {
-        bytes memory bytecode = iDeployer.parse2("_: equal-to(0 1);");
-        (uint256[] memory stack, uint256[] memory kvs) = iInterpreter.eval3(
-            iStore,
-            FullyQualifiedNamespace.wrap(0),
-            bytecode,
-            SourceIndexV2.wrap(0),
-            LibContext.build(new uint256[][](0), new SignedContextV1[](0)),
-            new uint256[](0)
-        );
-
-        assertEq(stack.length, 1);
-        assertEq(stack[0], 0);
-        assertEq(kvs.length, 0);
->>>>>>> a29afe65
     }
 
     /// Test the eval of greater than opcode parsed from a string. Tests 2
     /// inputs. The first input is 1, the second input is 0.
-<<<<<<< HEAD
     function testOpEqualToNPEval2InputsFirstOneSecondZero() external {
         checkHappy("_: equal-to(1 0);", 0, "");
-=======
-    function testOpEqualToNPEval2InputsFirstOneSecondZero() external view {
-        bytes memory bytecode = iDeployer.parse2("_: equal-to(1 0);");
-        (uint256[] memory stack, uint256[] memory kvs) = iInterpreter.eval3(
-            iStore,
-            FullyQualifiedNamespace.wrap(0),
-            bytecode,
-            SourceIndexV2.wrap(0),
-            LibContext.build(new uint256[][](0), new SignedContextV1[](0)),
-            new uint256[](0)
-        );
-
-        assertEq(stack.length, 1);
-        assertEq(stack[0], 0);
-        assertEq(kvs.length, 0);
->>>>>>> a29afe65
     }
 
     /// Test the eval of greater than opcode parsed from a string. Tests 2
     /// inputs. Both inputs are 1.
-<<<<<<< HEAD
     function testOpEqualToNPEval2InputsBothOne() external {
         checkHappy("_: equal-to(1 1);", 1, "");
-=======
-    function testOpEqualToNPEval2InputsBothOne() external view {
-        bytes memory bytecode = iDeployer.parse2("_: equal-to(1 1);");
-        (uint256[] memory stack, uint256[] memory kvs) = iInterpreter.eval3(
-            iStore,
-            FullyQualifiedNamespace.wrap(0),
-            bytecode,
-            SourceIndexV2.wrap(0),
-            LibContext.build(new uint256[][](0), new SignedContextV1[](0)),
-            new uint256[](0)
-        );
-
-        assertEq(stack.length, 1);
-        assertEq(stack[0], 1);
-        assertEq(kvs.length, 0);
->>>>>>> a29afe65
     }
 
     /// Test that an equal to without inputs fails integrity check.
