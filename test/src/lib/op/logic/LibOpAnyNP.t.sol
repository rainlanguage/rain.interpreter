--- conflicted
+++ resolved
@@ -1,56 +1,55 @@
-<<<<<<< HEAD
-// // SPDX-License-Identifier: CAL
-// pragma solidity =0.8.25;
+// // // SPDX-License-Identifier: CAL
+// // pragma solidity =0.8.25;
 
-// import {Pointer} from "rain.solmem/lib/LibPointer.sol";
-// import {LibUint256Array} from "rain.solmem/lib/LibUint256Array.sol";
-// import {MemoryKV} from "rain.lib.memkv/lib/LibMemoryKV.sol";
+// // import {Pointer} from "rain.solmem/lib/LibPointer.sol";
+// // import {LibUint256Array} from "rain.solmem/lib/LibUint256Array.sol";
+// // import {MemoryKV} from "rain.lib.memkv/lib/LibMemoryKV.sol";
 
-// import {OpTest} from "test/abstract/OpTest.sol";
-// import {LibContext} from "rain.interpreter.interface/lib/caller/LibContext.sol";
-// import {LibOpAnyNP} from "src/lib/op/logic/LibOpAnyNP.sol";
-// import {
-//     IInterpreterV4, Operand, SourceIndexV2
-// } from "rain.interpreter.interface/interface/unstable/IInterpreterV4.sol";
-// import {
-//     IInterpreterStoreV2, FullyQualifiedNamespace
-// } from "rain.interpreter.interface/interface/IInterpreterStoreV2.sol";
-// import {SignedContextV1} from "rain.interpreter.interface/interface/IInterpreterCallerV3.sol";
-// import {LibIntegrityCheckNP, IntegrityCheckStateNP} from "src/lib/integrity/LibIntegrityCheckNP.sol";
-// import {LibInterpreterStateNP, InterpreterStateNP} from "src/lib/state/LibInterpreterStateNP.sol";
-// import {BadOpInputsLength} from "src/lib/integrity/LibIntegrityCheckNP.sol";
-// import {LibOperand} from "test/lib/operand/LibOperand.sol";
+// // import {OpTest} from "test/abstract/OpTest.sol";
+// // import {LibContext} from "rain.interpreter.interface/lib/caller/LibContext.sol";
+// // import {LibOpAnyNP} from "src/lib/op/logic/LibOpAnyNP.sol";
+// // import {
+// //     IInterpreterV4, Operand, SourceIndexV2
+// // } from "rain.interpreter.interface/interface/unstable/IInterpreterV4.sol";
+// // import {
+// //     IInterpreterStoreV2, FullyQualifiedNamespace
+// // } from "rain.interpreter.interface/interface/IInterpreterStoreV2.sol";
+// // import {SignedContextV1} from "rain.interpreter.interface/interface/IInterpreterCallerV3.sol";
+// // import {LibIntegrityCheckNP, IntegrityCheckStateNP} from "src/lib/integrity/LibIntegrityCheckNP.sol";
+// // import {LibInterpreterStateNP, InterpreterStateNP} from "src/lib/state/LibInterpreterStateNP.sol";
+// // import {BadOpInputsLength} from "src/lib/integrity/LibIntegrityCheckNP.sol";
+// // import {LibOperand} from "test/lib/operand/LibOperand.sol";
 
-// contract LibOpAnyNPTest is OpTest {
-//     using LibUint256Array for uint256[];
+// // contract LibOpAnyNPTest is OpTest {
+// //     using LibUint256Array for uint256[];
 
 //     /// Directly test the integrity logic of LibOpAnyNP. This tests the happy
 //     /// path where the operand is valid.
-//     function testOpAnyNPIntegrityHappy(uint8 inputs, uint16 operandData) external {
+//     function testOpAnyNPIntegrityHappy(uint8 inputs, uint16 operandData) external pure {
 //         IntegrityCheckStateNP memory state = opTestDefaultIngegrityCheckState();
 //         inputs = uint8(bound(uint256(inputs), 1, 0x0F));
 //         (uint256 calcInputs, uint256 calcOutputs) =
 //             LibOpAnyNP.integrity(state, LibOperand.build(inputs, 1, operandData));
 
-//         assertEq(calcInputs, inputs);
-//         assertEq(calcOutputs, 1);
-//     }
+// //         assertEq(calcInputs, inputs);
+// //         assertEq(calcOutputs, 1);
+// //     }
 
-//     /// Sample the gas cost of the integrity check.
-//     function testOpAnyNPIntegrityGas0() external {
-//         vm.pauseGasMetering();
-//         IntegrityCheckStateNP memory state = IntegrityCheckStateNP(6, 6, 6, new uint256[](3), 9, "");
-//         Operand operand = Operand.wrap(0x50000);
-//         vm.resumeGasMetering();
-//         // 5 inputs. Any stack index above this is fine for the state.
-//         (uint256 calcInputs, uint256 calcOutputs) = LibOpAnyNP.integrity(state, operand);
-//         (calcInputs);
-//         (calcOutputs);
-//     }
+// //     /// Sample the gas cost of the integrity check.
+// //     function testOpAnyNPIntegrityGas0() external {
+// //         vm.pauseGasMetering();
+// //         IntegrityCheckStateNP memory state = IntegrityCheckStateNP(6, 6, 6, new uint256[](3), 9, "");
+// //         Operand operand = Operand.wrap(0x50000);
+// //         vm.resumeGasMetering();
+// //         // 5 inputs. Any stack index above this is fine for the state.
+// //         (uint256 calcInputs, uint256 calcOutputs) = LibOpAnyNP.integrity(state, operand);
+// //         (calcInputs);
+// //         (calcOutputs);
+// //     }
 
 //     /// Directly test the integrity logic of LibOpAnyNP. This tests the unhappy
 //     /// path where the operand is invalid due to 0 inputs.
-//     function testOpAnyNPIntegrityUnhappyZeroInputs() external {
+//     function testOpAnyNPIntegrityUnhappyZeroInputs() external pure {
 //         IntegrityCheckStateNP memory state = opTestDefaultIngegrityCheckState();
 //         (uint256 calcInputs, uint256 calcOutputs) = LibOpAnyNP.integrity(state, Operand.wrap(0));
 //         // Calc inputs will be minimum 1.
@@ -59,7 +58,7 @@
 //     }
 
 //     /// Directly test the runtime logic of LibOpAnyNP.
-//     function testOpAnyNPRun(uint256[] memory inputs, uint16 operandData) external {
+//     function testOpAnyNPRun(uint256[] memory inputs, uint16 operandData) external view {
 //         InterpreterStateNP memory state = opTestDefaultInterpreterState();
 //         vm.assume(inputs.length != 0);
 //         vm.assume(inputs.length <= 0x0F);
@@ -67,219 +66,76 @@
 //         opReferenceCheck(state, operand, LibOpAnyNP.referenceFn, LibOpAnyNP.integrity, LibOpAnyNP.run, inputs);
 //     }
 
-//     /// Sample the gas cost of the run function.
-//     function testOpAnyNPRunGas0() external {
-//         vm.pauseGasMetering();
-//         uint256[][] memory stacks = new uint256[][](1);
-//         stacks[0] = new uint256[](1);
-//         Pointer stackTop = stacks[0].dataPointer();
-//         InterpreterStateNP memory state = InterpreterStateNP(
-//             LibInterpreterStateNP.stackBottoms(stacks),
-//             new uint256[](0),
-//             0,
-//             MemoryKV.wrap(0),
-//             FullyQualifiedNamespace.wrap(0),
-//             IInterpreterStoreV2(address(0)),
-//             new uint256[][](0),
-//             "",
-//             ""
-//         );
-//         Operand operand = Operand.wrap(0x10000);
-//         vm.resumeGasMetering();
-//         // 1 inputs. Any stack index above this is fine for the state.
-//         LibOpAnyNP.run(state, operand, stackTop);
-//     }
+// //     /// Sample the gas cost of the run function.
+// //     function testOpAnyNPRunGas0() external {
+// //         vm.pauseGasMetering();
+// //         uint256[][] memory stacks = new uint256[][](1);
+// //         stacks[0] = new uint256[](1);
+// //         Pointer stackTop = stacks[0].dataPointer();
+// //         InterpreterStateNP memory state = InterpreterStateNP(
+// //             LibInterpreterStateNP.stackBottoms(stacks),
+// //             new uint256[](0),
+// //             0,
+// //             MemoryKV.wrap(0),
+// //             FullyQualifiedNamespace.wrap(0),
+// //             IInterpreterStoreV2(address(0)),
+// //             new uint256[][](0),
+// //             "",
+// //             ""
+// //         );
+// //         Operand operand = Operand.wrap(0x10000);
+// //         vm.resumeGasMetering();
+// //         // 1 inputs. Any stack index above this is fine for the state.
+// //         LibOpAnyNP.run(state, operand, stackTop);
+// //     }
 
-//     /// Test the eval of any opcode parsed from a string. Tests 1 true input.
-//     function testOpAnyNPEval1TrueInput() external {
-//         checkHappy("_: any(5);", 5e18, "");
-//     }
+// //     /// Test the eval of any opcode parsed from a string. Tests 1 true input.
+// //     function testOpAnyNPEval1TrueInput() external {
+// //         checkHappy("_: any(5);", 5e18, "");
+// //     }
 
-//     /// Test the eval of any opcode parsed from a string. Tests 1 false input.
-//     function testOpAnyNPEval1FalseInput() external {
-//         checkHappy("_: any(0);", 0, "");
-//     }
+// //     /// Test the eval of any opcode parsed from a string. Tests 1 false input.
+// //     function testOpAnyNPEval1FalseInput() external {
+// //         checkHappy("_: any(0);", 0, "");
+// //     }
 
-//     /// Test the eval of any opcode parsed from a string. Tests 2 true inputs.
-//     /// The first true input should be the overall result.
-//     function testOpAnyNPEval2TrueInputs() external {
-//         checkHappy("_: any(5 6);", 5e18, "");
-//     }
+// //     /// Test the eval of any opcode parsed from a string. Tests 2 true inputs.
+// //     /// The first true input should be the overall result.
+// //     function testOpAnyNPEval2TrueInputs() external {
+// //         checkHappy("_: any(5 6);", 5e18, "");
+// //     }
 
-//     /// Test the eval of any opcode parsed from a string. Tests 2 false inputs.
-//     function testOpAnyNPEval2FalseInputs() external {
-//         checkHappy("_: any(0 0);", 0, "");
-//     }
+// //     /// Test the eval of any opcode parsed from a string. Tests 2 false inputs.
+// //     function testOpAnyNPEval2FalseInputs() external {
+// //         checkHappy("_: any(0 0);", 0, "");
+// //     }
 
-//     /// Test the eval of any opcode parsed from a string. Tests 2 inputs, one
-//     /// true and one false. The first true input should be the overall result.
-//     /// The first value is the true value.
-//     function testOpAnyNPEval2MixedInputs() external {
-//         checkHappy("_: any(5 0);", 5e18, "");
-//     }
+// //     /// Test the eval of any opcode parsed from a string. Tests 2 inputs, one
+// //     /// true and one false. The first true input should be the overall result.
+// //     /// The first value is the true value.
+// //     function testOpAnyNPEval2MixedInputs() external {
+// //         checkHappy("_: any(5 0);", 5e18, "");
+// //     }
 
-//     /// Test the eval of any opcode parsed from a string. Tests 2 inputs, one
-//     /// true and one false. The first true input should be the overall result.
-//     /// The first value is the false value.
-//     function testOpAnyNPEval2MixedInputs2() external {
-//         checkHappy("_: any(0 5);", 5e18, "");
-//     }
+// //     /// Test the eval of any opcode parsed from a string. Tests 2 inputs, one
+// //     /// true and one false. The first true input should be the overall result.
+// //     /// The first value is the false value.
+// //     function testOpAnyNPEval2MixedInputs2() external {
+// //         checkHappy("_: any(0 5);", 5e18, "");
+// //     }
 
-//     /// Test that any without inputs fails integrity check.
-//     function testOpAnyNPEvalFail() public {
-//         vm.expectRevert(abi.encodeWithSelector(BadOpInputsLength.selector, 0, 1, 0));
-//         bytes memory bytecode = iDeployer.parse2("_: any();");
-//         (bytecode);
-//     }
+// //     /// Test that any without inputs fails integrity check.
+// //     function testOpAnyNPEvalFail() public {
+// //         vm.expectRevert(abi.encodeWithSelector(BadOpInputsLength.selector, 0, 1, 0));
+// //         bytes memory bytecode = iDeployer.parse2("_: any();");
+// //         (bytecode);
+// //     }
 
-//     function testOpAnyNPZeroOutputs() external {
-//         checkBadOutputs(": any(0);", 1, 1, 0);
-//     }
+// //     function testOpAnyNPZeroOutputs() external {
+// //         checkBadOutputs(": any(0);", 1, 1, 0);
+// //     }
 
-//     function testOpAnyNPTwoOutputs() external {
-//         checkBadOutputs("_ _: any(0);", 1, 1, 2);
-//     }
-// }
-=======
-// SPDX-License-Identifier: CAL
-pragma solidity =0.8.25;
-
-import {Pointer} from "rain.solmem/lib/LibPointer.sol";
-import {LibUint256Array} from "rain.solmem/lib/LibUint256Array.sol";
-import {MemoryKV} from "rain.lib.memkv/lib/LibMemoryKV.sol";
-
-import {OpTest} from "test/abstract/OpTest.sol";
-import {LibContext} from "rain.interpreter.interface/lib/caller/LibContext.sol";
-import {LibOpAnyNP} from "src/lib/op/logic/LibOpAnyNP.sol";
-import {
-    IInterpreterV4, Operand, SourceIndexV2
-} from "rain.interpreter.interface/interface/unstable/IInterpreterV4.sol";
-import {
-    IInterpreterStoreV2, FullyQualifiedNamespace
-} from "rain.interpreter.interface/interface/IInterpreterStoreV2.sol";
-import {SignedContextV1} from "rain.interpreter.interface/interface/IInterpreterCallerV3.sol";
-import {LibIntegrityCheckNP, IntegrityCheckStateNP} from "src/lib/integrity/LibIntegrityCheckNP.sol";
-import {LibInterpreterStateNP, InterpreterStateNP} from "src/lib/state/LibInterpreterStateNP.sol";
-import {BadOpInputsLength} from "src/lib/integrity/LibIntegrityCheckNP.sol";
-import {LibOperand} from "test/lib/operand/LibOperand.sol";
-
-contract LibOpAnyNPTest is OpTest {
-    using LibUint256Array for uint256[];
-
-    /// Directly test the integrity logic of LibOpAnyNP. This tests the happy
-    /// path where the operand is valid.
-    function testOpAnyNPIntegrityHappy(uint8 inputs, uint16 operandData) external pure {
-        IntegrityCheckStateNP memory state = opTestDefaultIngegrityCheckState();
-        inputs = uint8(bound(uint256(inputs), 1, 0x0F));
-        (uint256 calcInputs, uint256 calcOutputs) =
-            LibOpAnyNP.integrity(state, LibOperand.build(inputs, 1, operandData));
-
-        assertEq(calcInputs, inputs);
-        assertEq(calcOutputs, 1);
-    }
-
-    /// Sample the gas cost of the integrity check.
-    function testOpAnyNPIntegrityGas0() external {
-        vm.pauseGasMetering();
-        IntegrityCheckStateNP memory state = IntegrityCheckStateNP(6, 6, 6, new uint256[](3), 9, "");
-        Operand operand = Operand.wrap(0x50000);
-        vm.resumeGasMetering();
-        // 5 inputs. Any stack index above this is fine for the state.
-        (uint256 calcInputs, uint256 calcOutputs) = LibOpAnyNP.integrity(state, operand);
-        (calcInputs);
-        (calcOutputs);
-    }
-
-    /// Directly test the integrity logic of LibOpAnyNP. This tests the unhappy
-    /// path where the operand is invalid due to 0 inputs.
-    function testOpAnyNPIntegrityUnhappyZeroInputs() external pure {
-        IntegrityCheckStateNP memory state = opTestDefaultIngegrityCheckState();
-        (uint256 calcInputs, uint256 calcOutputs) = LibOpAnyNP.integrity(state, Operand.wrap(0));
-        // Calc inputs will be minimum 1.
-        assertEq(calcInputs, 1);
-        assertEq(calcOutputs, 1);
-    }
-
-    /// Directly test the runtime logic of LibOpAnyNP.
-    function testOpAnyNPRun(uint256[] memory inputs, uint16 operandData) external view {
-        InterpreterStateNP memory state = opTestDefaultInterpreterState();
-        vm.assume(inputs.length != 0);
-        vm.assume(inputs.length <= 0x0F);
-        Operand operand = LibOperand.build(uint8(inputs.length), 1, operandData);
-        opReferenceCheck(state, operand, LibOpAnyNP.referenceFn, LibOpAnyNP.integrity, LibOpAnyNP.run, inputs);
-    }
-
-    /// Sample the gas cost of the run function.
-    function testOpAnyNPRunGas0() external {
-        vm.pauseGasMetering();
-        uint256[][] memory stacks = new uint256[][](1);
-        stacks[0] = new uint256[](1);
-        Pointer stackTop = stacks[0].dataPointer();
-        InterpreterStateNP memory state = InterpreterStateNP(
-            LibInterpreterStateNP.stackBottoms(stacks),
-            new uint256[](0),
-            0,
-            MemoryKV.wrap(0),
-            FullyQualifiedNamespace.wrap(0),
-            IInterpreterStoreV2(address(0)),
-            new uint256[][](0),
-            "",
-            ""
-        );
-        Operand operand = Operand.wrap(0x10000);
-        vm.resumeGasMetering();
-        // 1 inputs. Any stack index above this is fine for the state.
-        LibOpAnyNP.run(state, operand, stackTop);
-    }
-
-    /// Test the eval of any opcode parsed from a string. Tests 1 true input.
-    function testOpAnyNPEval1TrueInput() external {
-        checkHappy("_: any(5);", 5e18, "");
-    }
-
-    /// Test the eval of any opcode parsed from a string. Tests 1 false input.
-    function testOpAnyNPEval1FalseInput() external {
-        checkHappy("_: any(0);", 0, "");
-    }
-
-    /// Test the eval of any opcode parsed from a string. Tests 2 true inputs.
-    /// The first true input should be the overall result.
-    function testOpAnyNPEval2TrueInputs() external {
-        checkHappy("_: any(5 6);", 5e18, "");
-    }
-
-    /// Test the eval of any opcode parsed from a string. Tests 2 false inputs.
-    function testOpAnyNPEval2FalseInputs() external {
-        checkHappy("_: any(0 0);", 0, "");
-    }
-
-    /// Test the eval of any opcode parsed from a string. Tests 2 inputs, one
-    /// true and one false. The first true input should be the overall result.
-    /// The first value is the true value.
-    function testOpAnyNPEval2MixedInputs() external {
-        checkHappy("_: any(5 0);", 5e18, "");
-    }
-
-    /// Test the eval of any opcode parsed from a string. Tests 2 inputs, one
-    /// true and one false. The first true input should be the overall result.
-    /// The first value is the false value.
-    function testOpAnyNPEval2MixedInputs2() external {
-        checkHappy("_: any(0 5);", 5e18, "");
-    }
-
-    /// Test that any without inputs fails integrity check.
-    function testOpAnyNPEvalFail() public {
-        vm.expectRevert(abi.encodeWithSelector(BadOpInputsLength.selector, 0, 1, 0));
-        bytes memory bytecode = iDeployer.parse2("_: any();");
-        (bytecode);
-    }
-
-    function testOpAnyNPZeroOutputs() external {
-        checkBadOutputs(": any(0);", 1, 1, 0);
-    }
-
-    function testOpAnyNPTwoOutputs() external {
-        checkBadOutputs("_ _: any(0);", 1, 1, 2);
-    }
-}
->>>>>>> 7e20770c
+// //     function testOpAnyNPTwoOutputs() external {
+// //         checkBadOutputs("_ _: any(0);", 1, 1, 2);
+// //     }
+// // }