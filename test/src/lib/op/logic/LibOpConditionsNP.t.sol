--- conflicted
+++ resolved
@@ -13,16 +13,9 @@
     Operand,
     SourceIndexV2,
     FullyQualifiedNamespace
-<<<<<<< HEAD
 } from "rain.interpreter.interface/interface/unstable/IInterpreterV4.sol";
 import {IInterpreterStoreV2} from "rain.interpreter.interface/interface/IInterpreterStoreV2.sol";
 import {SignedContextV1} from "rain.interpreter.interface/interface/IInterpreterCallerV3.sol";
-=======
-} from "rain.interpreter.interface/interface/deprecated/IInterpreterV2.sol";
-import {IInterpreterStoreV2} from "rain.interpreter.interface/interface/IInterpreterStoreV2.sol";
-import {SignedContextV1} from "rain.interpreter.interface/interface/deprecated/IInterpreterCallerV2.sol";
-import {LibEncodedDispatch} from "rain.interpreter.interface/lib/deprecated/caller/LibEncodedDispatch.sol";
->>>>>>> a29afe65
 import {LibIntOrAString, IntOrAString} from "rain.intorastring/src/lib/LibIntOrAString.sol";
 import {LibOperand} from "test/lib/operand/LibOperand.sol";
 
@@ -102,48 +95,14 @@
     }
 
     /// Test the eval of conditions opcode parsed from a string. Tests 1 true input 1 zero output.
-<<<<<<< HEAD
     function testOpConditionsNPEval1TrueInputZeroOutput() external {
         checkHappy("_: conditions(5 0);", 0, "");
-=======
-    function testOpConditionsNPEval1TrueInputZeroOutput() external view {
-        bytes memory bytecode = iDeployer.parse2("_: conditions(5 0);");
-        (uint256[] memory stack, uint256[] memory kvs) = iInterpreter.eval3(
-            iStore,
-            FullyQualifiedNamespace.wrap(0),
-            bytecode,
-            SourceIndexV2.wrap(0),
-            LibContext.build(new uint256[][](0), new SignedContextV1[](0)),
-            new uint256[](0)
-        );
-
-        assertEq(stack.length, 1);
-        assertEq(stack[0], 0);
-        assertEq(kvs.length, 0);
->>>>>>> a29afe65
     }
 
     /// Test the eval of conditions opcode parsed from a string. Tests 1 nonzero
     /// input 1 nonzero output.
-<<<<<<< HEAD
     function testOpConditionsNPEval2MixedInputs() external {
         checkHappy("_: conditions(5 6);", 6e18, "");
-=======
-    function testOpConditionsNPEval2MixedInputs() external view {
-        bytes memory bytecode = iDeployer.parse2("_: conditions(5 6);");
-        (uint256[] memory stack, uint256[] memory kvs) = iInterpreter.eval3(
-            iStore,
-            FullyQualifiedNamespace.wrap(0),
-            bytecode,
-            SourceIndexV2.wrap(0),
-            LibContext.build(new uint256[][](0), new SignedContextV1[](0)),
-            new uint256[](0)
-        );
-
-        assertEq(stack.length, 1);
-        assertEq(stack[0], 6e18);
-        assertEq(kvs.length, 0);
->>>>>>> a29afe65
     }
 
     /// Test that if conditions are NOT met, the expression reverts.
@@ -158,71 +117,20 @@
 
     /// Test the eval of conditions opcode parsed from a string. Tests 1 zero
     /// then 1 nonzero condition.
-<<<<<<< HEAD
     function testOpConditionsNPEval1FalseInput1TrueInput() external {
         checkHappy("_: conditions(0 9 3 4);", 4e18, "");
-=======
-    function testOpConditionsNPEval1FalseInput1TrueInput() external view {
-        bytes memory bytecode = iDeployer.parse2("_: conditions(0 9 3 4);");
-        (uint256[] memory stack, uint256[] memory kvs) = iInterpreter.eval3(
-            iStore,
-            FullyQualifiedNamespace.wrap(0),
-            bytecode,
-            SourceIndexV2.wrap(0),
-            LibContext.build(new uint256[][](0), new SignedContextV1[](0)),
-            new uint256[](0)
-        );
-
-        assertEq(stack.length, 1);
-        assertEq(stack[0], 4e18);
-        assertEq(kvs.length, 0);
->>>>>>> a29afe65
     }
 
     /// Test the eval of conditions opcode parsed from a string. Tests 2 true
     /// conditions. The first should be used.
-<<<<<<< HEAD
     function testOpConditionsNPEval2TrueInputs() external {
         checkHappy("_: conditions(5 6 7 8);", 6e18, "");
-=======
-    function testOpConditionsNPEval2TrueInputs() external view {
-        bytes memory bytecode = iDeployer.parse2("_: conditions(5 6 7 8);");
-        (uint256[] memory stack, uint256[] memory kvs) = iInterpreter.eval3(
-            iStore,
-            FullyQualifiedNamespace.wrap(0),
-            bytecode,
-            SourceIndexV2.wrap(0),
-            LibContext.build(new uint256[][](0), new SignedContextV1[](0)),
-            new uint256[](0)
-        );
-
-        assertEq(stack.length, 1);
-        assertEq(stack[0], 6e18);
-        assertEq(kvs.length, 0);
->>>>>>> a29afe65
     }
 
     /// Test the eval of conditions opcode parsed from a string. Tests 1 nonzero
     /// condition then 1 zero condition.
-<<<<<<< HEAD
     function testOpConditionsNPEval1TrueInput1FalseInput() external {
         checkHappy("_: conditions(5 6 0 9);", 6e18, "");
-=======
-    function testOpConditionsNPEval1TrueInput1FalseInput() external view {
-        bytes memory bytecode = iDeployer.parse2("_: conditions(5 6 0 9);");
-        (uint256[] memory stack, uint256[] memory kvs) = iInterpreter.eval3(
-            iStore,
-            FullyQualifiedNamespace.wrap(0),
-            bytecode,
-            SourceIndexV2.wrap(0),
-            LibContext.build(new uint256[][](0), new SignedContextV1[](0)),
-            new uint256[](0)
-        );
-
-        assertEq(stack.length, 1);
-        assertEq(stack[0], 6e18);
-        assertEq(kvs.length, 0);
->>>>>>> a29afe65
     }
 
     /// Test that conditions without inputs fails integrity check.
