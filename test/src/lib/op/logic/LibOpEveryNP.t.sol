// // SPDX-License-Identifier: CAL
// pragma solidity =0.8.25;

// import {OpTest} from "test/abstract/OpTest.sol";
// import {LibContext} from "rain.interpreter.interface/lib/caller/LibContext.sol";
// import {LibOpEveryNP} from "src/lib/op/logic/LibOpEveryNP.sol";
// import {IntegrityCheckStateNP, BadOpInputsLength} from "src/lib/integrity/LibIntegrityCheckNP.sol";
// import {
//     IInterpreterV4,
//     Operand,
//     SourceIndexV2,
//     FullyQualifiedNamespace
// } from "rain.interpreter.interface/interface/unstable/IInterpreterV4.sol";
// import {InterpreterStateNP} from "src/lib/state/LibInterpreterStateNP.sol";
// import {IInterpreterStoreV2} from "rain.interpreter.interface/interface/IInterpreterStoreV2.sol";
// import {SignedContextV1} from "rain.interpreter.interface/interface/IInterpreterCallerV3.sol";
// import {LibOperand} from "test/lib/operand/LibOperand.sol";

<<<<<<< HEAD
// contract LibOpEveryNPTest is OpTest {
//     /// Directly test the integrity logic of LibOpEveryNP. This tests the happy
//     /// path where the operand is valid.
//     function testOpEveryNPIntegrityHappy(
//         IntegrityCheckStateNP memory state,
//         uint8 inputs,
//         uint8 outputs,
//         uint16 operandData
//     ) external {
//         inputs = uint8(bound(inputs, 1, 0x0F));
//         outputs = uint8(bound(outputs, 1, 0x0F));
=======
contract LibOpEveryNPTest is OpTest {
    /// Directly test the integrity logic of LibOpEveryNP. This tests the happy
    /// path where the operand is valid.
    function testOpEveryNPIntegrityHappy(
        IntegrityCheckStateNP memory state,
        uint8 inputs,
        uint8 outputs,
        uint16 operandData
    ) external pure {
        inputs = uint8(bound(inputs, 1, 0x0F));
        outputs = uint8(bound(outputs, 1, 0x0F));
>>>>>>> 7e20770c

//         (uint256 calcInputs, uint256 calcOutputs) =
//             LibOpEveryNP.integrity(state, LibOperand.build(inputs, outputs, operandData));

//         assertEq(calcInputs, inputs);
//         assertEq(calcOutputs, 1);
//     }

<<<<<<< HEAD
//     /// Directly test the integrity logic of LibOpEveryNP. This tests the unhappy
//     /// path where the operand is invalid due to 0 inputs.
//     function testOpEveryNPIntegrityUnhappyZeroInputs(IntegrityCheckStateNP memory state) external {
//         (uint256 calcInputs, uint256 calcOutputs) = LibOpEveryNP.integrity(state, Operand.wrap(0));
//         // Calc inputs will be minimum 1.
//         assertEq(calcInputs, 1);
//         assertEq(calcOutputs, 1);
//     }

//     /// Directly test the runtime logic of LibOpEveryNP.
//     function testOpEveryNPRun(uint256[] memory inputs) external {
//         InterpreterStateNP memory state = opTestDefaultInterpreterState();
//         vm.assume(inputs.length != 0);
//         vm.assume(inputs.length <= 0x0F);
//         Operand operand = LibOperand.build(uint8(inputs.length), 1, 0);
//         opReferenceCheck(state, operand, LibOpEveryNP.referenceFn, LibOpEveryNP.integrity, LibOpEveryNP.run, inputs);
//     }
=======
    /// Directly test the integrity logic of LibOpEveryNP. This tests the unhappy
    /// path where the operand is invalid due to 0 inputs.
    function testOpEveryNPIntegrityUnhappyZeroInputs(IntegrityCheckStateNP memory state) external pure {
        (uint256 calcInputs, uint256 calcOutputs) = LibOpEveryNP.integrity(state, Operand.wrap(0));
        // Calc inputs will be minimum 1.
        assertEq(calcInputs, 1);
        assertEq(calcOutputs, 1);
    }

    /// Directly test the runtime logic of LibOpEveryNP.
    function testOpEveryNPRun(uint256[] memory inputs) external view {
        InterpreterStateNP memory state = opTestDefaultInterpreterState();
        vm.assume(inputs.length != 0);
        vm.assume(inputs.length <= 0x0F);
        Operand operand = LibOperand.build(uint8(inputs.length), 1, 0);
        opReferenceCheck(state, operand, LibOpEveryNP.referenceFn, LibOpEveryNP.integrity, LibOpEveryNP.run, inputs);
    }
>>>>>>> 7e20770c

//     /// Test the eval of every opcode parsed from a string. Tests 1 true input.
//     function testOpEveryNPEval1TrueInput() external {
//         checkHappy("_: every(5);", 5e18, "");
//     }

//     /// Test the eval of every opcode parsed from a string. Tests 1 false input.
//     function testOpEveryNPEval1FalseInput() external {
//         checkHappy("_: every(0);", 0, "");
//     }

//     /// Test the eval of every opcode parsed from a string. Tests 2 true inputs.
//     /// The last true input should be the overall result.
//     function testOpEveryNPEval2TrueInputs() external {
//         checkHappy("_: every(5 6);", 6e18, "");
//     }

//     /// Test the eval of every opcode parsed from a string. Tests 2 false inputs.
//     function testOpEveryNPEval2FalseInputs() external {
//         checkHappy("_: every(0 0);", 0, "");
//     }

//     /// Test the eval of every opcode parsed from a string. Tests 2 inputs, one
//     /// true and one false. The overall result is false.
//     function testOpEveryNPEval2MixedInputs() external {
//         checkHappy("_: every(5 0);", 0, "");
//     }

//     /// Test the eval of every opcode parsed from a string. Tests 2 inputs, one
//     /// true and one false. The overall result is false.
//     function testOpEveryNPEval2MixedInputs2() external {
//         checkHappy("_: every(0 5);", 0, "");
//     }

//     /// Test that every without inputs fails integrity check.
//     function testOpAnyNPEvalFail() public {
//         vm.expectRevert(abi.encodeWithSelector(BadOpInputsLength.selector, 0, 1, 0));
//         bytes memory bytecode = iDeployer.parse2("_: every();");
//         (bytecode);
//     }

//     function testOpEveryNPZeroOutputs() external {
//         checkBadOutputs(": every(5);", 1, 1, 0);
//     }

//     function testOpEveryNPTwoOutputs() external {
//         checkBadOutputs("_ _: every(5);", 1, 1, 2);
//     }
// }<|MERGE_RESOLUTION|>--- conflicted
+++ resolved
@@ -1,22 +1,21 @@
-// // SPDX-License-Identifier: CAL
-// pragma solidity =0.8.25;
+// // // SPDX-License-Identifier: CAL
+// // pragma solidity =0.8.25;
 
-// import {OpTest} from "test/abstract/OpTest.sol";
-// import {LibContext} from "rain.interpreter.interface/lib/caller/LibContext.sol";
-// import {LibOpEveryNP} from "src/lib/op/logic/LibOpEveryNP.sol";
-// import {IntegrityCheckStateNP, BadOpInputsLength} from "src/lib/integrity/LibIntegrityCheckNP.sol";
-// import {
-//     IInterpreterV4,
-//     Operand,
-//     SourceIndexV2,
-//     FullyQualifiedNamespace
-// } from "rain.interpreter.interface/interface/unstable/IInterpreterV4.sol";
-// import {InterpreterStateNP} from "src/lib/state/LibInterpreterStateNP.sol";
-// import {IInterpreterStoreV2} from "rain.interpreter.interface/interface/IInterpreterStoreV2.sol";
-// import {SignedContextV1} from "rain.interpreter.interface/interface/IInterpreterCallerV3.sol";
-// import {LibOperand} from "test/lib/operand/LibOperand.sol";
+// // import {OpTest} from "test/abstract/OpTest.sol";
+// // import {LibContext} from "rain.interpreter.interface/lib/caller/LibContext.sol";
+// // import {LibOpEveryNP} from "src/lib/op/logic/LibOpEveryNP.sol";
+// // import {IntegrityCheckStateNP, BadOpInputsLength} from "src/lib/integrity/LibIntegrityCheckNP.sol";
+// // import {
+// //     IInterpreterV4,
+// //     Operand,
+// //     SourceIndexV2,
+// //     FullyQualifiedNamespace
+// // } from "rain.interpreter.interface/interface/unstable/IInterpreterV4.sol";
+// // import {InterpreterStateNP} from "src/lib/state/LibInterpreterStateNP.sol";
+// // import {IInterpreterStoreV2} from "rain.interpreter.interface/interface/IInterpreterStoreV2.sol";
+// // import {SignedContextV1} from "rain.interpreter.interface/interface/IInterpreterCallerV3.sol";
+// // import {LibOperand} from "test/lib/operand/LibOperand.sol";
 
-<<<<<<< HEAD
 // contract LibOpEveryNPTest is OpTest {
 //     /// Directly test the integrity logic of LibOpEveryNP. This tests the happy
 //     /// path where the operand is valid.
@@ -25,34 +24,20 @@
 //         uint8 inputs,
 //         uint8 outputs,
 //         uint16 operandData
-//     ) external {
+//     ) external pure {
 //         inputs = uint8(bound(inputs, 1, 0x0F));
 //         outputs = uint8(bound(outputs, 1, 0x0F));
-=======
-contract LibOpEveryNPTest is OpTest {
-    /// Directly test the integrity logic of LibOpEveryNP. This tests the happy
-    /// path where the operand is valid.
-    function testOpEveryNPIntegrityHappy(
-        IntegrityCheckStateNP memory state,
-        uint8 inputs,
-        uint8 outputs,
-        uint16 operandData
-    ) external pure {
-        inputs = uint8(bound(inputs, 1, 0x0F));
-        outputs = uint8(bound(outputs, 1, 0x0F));
->>>>>>> 7e20770c
 
-//         (uint256 calcInputs, uint256 calcOutputs) =
-//             LibOpEveryNP.integrity(state, LibOperand.build(inputs, outputs, operandData));
+// //         (uint256 calcInputs, uint256 calcOutputs) =
+// //             LibOpEveryNP.integrity(state, LibOperand.build(inputs, outputs, operandData));
 
-//         assertEq(calcInputs, inputs);
-//         assertEq(calcOutputs, 1);
-//     }
+// //         assertEq(calcInputs, inputs);
+// //         assertEq(calcOutputs, 1);
+// //     }
 
-<<<<<<< HEAD
 //     /// Directly test the integrity logic of LibOpEveryNP. This tests the unhappy
 //     /// path where the operand is invalid due to 0 inputs.
-//     function testOpEveryNPIntegrityUnhappyZeroInputs(IntegrityCheckStateNP memory state) external {
+//     function testOpEveryNPIntegrityUnhappyZeroInputs(IntegrityCheckStateNP memory state) external pure {
 //         (uint256 calcInputs, uint256 calcOutputs) = LibOpEveryNP.integrity(state, Operand.wrap(0));
 //         // Calc inputs will be minimum 1.
 //         assertEq(calcInputs, 1);
@@ -60,78 +45,59 @@
 //     }
 
 //     /// Directly test the runtime logic of LibOpEveryNP.
-//     function testOpEveryNPRun(uint256[] memory inputs) external {
+//     function testOpEveryNPRun(uint256[] memory inputs) external view {
 //         InterpreterStateNP memory state = opTestDefaultInterpreterState();
 //         vm.assume(inputs.length != 0);
 //         vm.assume(inputs.length <= 0x0F);
 //         Operand operand = LibOperand.build(uint8(inputs.length), 1, 0);
 //         opReferenceCheck(state, operand, LibOpEveryNP.referenceFn, LibOpEveryNP.integrity, LibOpEveryNP.run, inputs);
 //     }
-=======
-    /// Directly test the integrity logic of LibOpEveryNP. This tests the unhappy
-    /// path where the operand is invalid due to 0 inputs.
-    function testOpEveryNPIntegrityUnhappyZeroInputs(IntegrityCheckStateNP memory state) external pure {
-        (uint256 calcInputs, uint256 calcOutputs) = LibOpEveryNP.integrity(state, Operand.wrap(0));
-        // Calc inputs will be minimum 1.
-        assertEq(calcInputs, 1);
-        assertEq(calcOutputs, 1);
-    }
 
-    /// Directly test the runtime logic of LibOpEveryNP.
-    function testOpEveryNPRun(uint256[] memory inputs) external view {
-        InterpreterStateNP memory state = opTestDefaultInterpreterState();
-        vm.assume(inputs.length != 0);
-        vm.assume(inputs.length <= 0x0F);
-        Operand operand = LibOperand.build(uint8(inputs.length), 1, 0);
-        opReferenceCheck(state, operand, LibOpEveryNP.referenceFn, LibOpEveryNP.integrity, LibOpEveryNP.run, inputs);
-    }
->>>>>>> 7e20770c
+// //     /// Test the eval of every opcode parsed from a string. Tests 1 true input.
+// //     function testOpEveryNPEval1TrueInput() external {
+// //         checkHappy("_: every(5);", 5e18, "");
+// //     }
 
-//     /// Test the eval of every opcode parsed from a string. Tests 1 true input.
-//     function testOpEveryNPEval1TrueInput() external {
-//         checkHappy("_: every(5);", 5e18, "");
-//     }
+// //     /// Test the eval of every opcode parsed from a string. Tests 1 false input.
+// //     function testOpEveryNPEval1FalseInput() external {
+// //         checkHappy("_: every(0);", 0, "");
+// //     }
 
-//     /// Test the eval of every opcode parsed from a string. Tests 1 false input.
-//     function testOpEveryNPEval1FalseInput() external {
-//         checkHappy("_: every(0);", 0, "");
-//     }
+// //     /// Test the eval of every opcode parsed from a string. Tests 2 true inputs.
+// //     /// The last true input should be the overall result.
+// //     function testOpEveryNPEval2TrueInputs() external {
+// //         checkHappy("_: every(5 6);", 6e18, "");
+// //     }
 
-//     /// Test the eval of every opcode parsed from a string. Tests 2 true inputs.
-//     /// The last true input should be the overall result.
-//     function testOpEveryNPEval2TrueInputs() external {
-//         checkHappy("_: every(5 6);", 6e18, "");
-//     }
+// //     /// Test the eval of every opcode parsed from a string. Tests 2 false inputs.
+// //     function testOpEveryNPEval2FalseInputs() external {
+// //         checkHappy("_: every(0 0);", 0, "");
+// //     }
 
-//     /// Test the eval of every opcode parsed from a string. Tests 2 false inputs.
-//     function testOpEveryNPEval2FalseInputs() external {
-//         checkHappy("_: every(0 0);", 0, "");
-//     }
+// //     /// Test the eval of every opcode parsed from a string. Tests 2 inputs, one
+// //     /// true and one false. The overall result is false.
+// //     function testOpEveryNPEval2MixedInputs() external {
+// //         checkHappy("_: every(5 0);", 0, "");
+// //     }
 
-//     /// Test the eval of every opcode parsed from a string. Tests 2 inputs, one
-//     /// true and one false. The overall result is false.
-//     function testOpEveryNPEval2MixedInputs() external {
-//         checkHappy("_: every(5 0);", 0, "");
-//     }
+// //     /// Test the eval of every opcode parsed from a string. Tests 2 inputs, one
+// //     /// true and one false. The overall result is false.
+// //     function testOpEveryNPEval2MixedInputs2() external {
+// //         checkHappy("_: every(0 5);", 0, "");
+// //     }
 
-//     /// Test the eval of every opcode parsed from a string. Tests 2 inputs, one
-//     /// true and one false. The overall result is false.
-//     function testOpEveryNPEval2MixedInputs2() external {
-//         checkHappy("_: every(0 5);", 0, "");
-//     }
+// //     /// Test that every without inputs fails integrity check.
+// //     function testOpAnyNPEvalFail() public {
+// //         vm.expectRevert(abi.encodeWithSelector(BadOpInputsLength.selector, 0, 1, 0));
+// //         bytes memory bytecode = iDeployer.parse2("_: every();");
+// //         (bytecode);
+// //     }
 
-//     /// Test that every without inputs fails integrity check.
-//     function testOpAnyNPEvalFail() public {
-//         vm.expectRevert(abi.encodeWithSelector(BadOpInputsLength.selector, 0, 1, 0));
-//         bytes memory bytecode = iDeployer.parse2("_: every();");
-//         (bytecode);
-//     }
+// //     function testOpEveryNPZeroOutputs() external {
+// //         checkBadOutputs(": every(5);", 1, 1, 0);
+// //     }
 
-//     function testOpEveryNPZeroOutputs() external {
-//         checkBadOutputs(": every(5);", 1, 1, 0);
-//     }
-
-//     function testOpEveryNPTwoOutputs() external {
-//         checkBadOutputs("_ _: every(5);", 1, 1, 2);
-//     }
-// }+// //     function testOpEveryNPTwoOutputs() external {
+// //         checkBadOutputs("_ _: every(5);", 1, 1, 2);
+// //     }
+// // }