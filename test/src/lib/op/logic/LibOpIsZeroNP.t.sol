// // SPDX-License-Identifier: CAL
// pragma solidity =0.8.25;

// import {OpTest} from "test/abstract/OpTest.sol";
// import {LibContext} from "rain.interpreter.interface/lib/caller/LibContext.sol";
// import {IntegrityCheckStateNP, BadOpInputsLength} from "src/lib/integrity/LibIntegrityCheckNP.sol";
// import {LibUint256Array} from "rain.solmem/lib/LibUint256Array.sol";
// import {LibOpIsZeroNP} from "src/lib/op/logic/LibOpIsZeroNP.sol";
// import {InterpreterStateNP} from "src/lib/state/LibInterpreterStateNP.sol";
// import {
//     IInterpreterV4,
//     Operand,
//     SourceIndexV2,
//     FullyQualifiedNamespace
// } from "rain.interpreter.interface/interface/unstable/IInterpreterV4.sol";
// import {IInterpreterStoreV2} from "rain.interpreter.interface/interface/IInterpreterStoreV2.sol";
// import {SignedContextV1} from "rain.interpreter.interface/interface/IInterpreterCallerV3.sol";
// import {LibOperand} from "test/lib/operand/LibOperand.sol";

// contract LibOpIsZeroNPTest is OpTest {
//     using LibUint256Array for uint256[];

<<<<<<< HEAD
//     /// Directly test the integrity logic of LibOpIsZeroNP. This tests the happy
//     /// path where the operand is valid. IsZero is a 1 input, 1 output op.
//     function testOpIsZeroNPIntegrityHappy(
//         IntegrityCheckStateNP memory state,
//         uint8 inputs,
//         uint8 outputs,
//         uint16 operandData
//     ) external {
//         inputs = uint8(bound(inputs, 1, 0x0F));
//         outputs = uint8(bound(outputs, 1, 0x0F));
//         (uint256 calcInputs, uint256 calcOutputs) =
//             LibOpIsZeroNP.integrity(state, LibOperand.build(inputs, outputs, operandData));
=======
    /// Directly test the integrity logic of LibOpIsZeroNP. This tests the happy
    /// path where the operand is valid. IsZero is a 1 input, 1 output op.
    function testOpIsZeroNPIntegrityHappy(
        IntegrityCheckStateNP memory state,
        uint8 inputs,
        uint8 outputs,
        uint16 operandData
    ) external pure {
        inputs = uint8(bound(inputs, 1, 0x0F));
        outputs = uint8(bound(outputs, 1, 0x0F));
        (uint256 calcInputs, uint256 calcOutputs) =
            LibOpIsZeroNP.integrity(state, LibOperand.build(inputs, outputs, operandData));
>>>>>>> 7e20770c

//         // The inputs from the operand are ignored. The op is always 1 input.
//         assertEq(calcInputs, 1);
//         assertEq(calcOutputs, 1);
//     }

<<<<<<< HEAD
//     /// Directly test the runtime logic of LibOpIsZeroNP.
//     function testOpIsZeroNPRun(uint256 input) external {
//         InterpreterStateNP memory state = opTestDefaultInterpreterState();
//         uint256[] memory inputs = new uint256[](1);
//         inputs[0] = input;
//         Operand operand = LibOperand.build(uint8(inputs.length), 1, 0);
//         opReferenceCheck(state, operand, LibOpIsZeroNP.referenceFn, LibOpIsZeroNP.integrity, LibOpIsZeroNP.run, inputs);
//     }
=======
    /// Directly test the runtime logic of LibOpIsZeroNP.
    function testOpIsZeroNPRun(uint256 input) external view {
        InterpreterStateNP memory state = opTestDefaultInterpreterState();
        uint256[] memory inputs = new uint256[](1);
        inputs[0] = input;
        Operand operand = LibOperand.build(uint8(inputs.length), 1, 0);
        opReferenceCheck(state, operand, LibOpIsZeroNP.referenceFn, LibOpIsZeroNP.integrity, LibOpIsZeroNP.run, inputs);
    }
>>>>>>> 7e20770c

//     /// Test the eval of isZero opcode parsed from a string. Tests 1 nonzero input.
//     function testOpIsZeroNPEval1NonZeroInput() external {
//         checkHappy("_: is-zero(30);", 0, "");
//     }

//     /// Test the eval of isZero opcode parsed from a string. Tests 1 zero input.
//     function testOpIsZeroNPEval1ZeroInput() external {
//         checkHappy("_: is-zero(0);", 1, "");
//     }

//     /// Test that an iszero without inputs fails integrity check.
//     function testOpIsZeroNPEvalFail0Inputs() public {
//         vm.expectRevert(abi.encodeWithSelector(BadOpInputsLength.selector, 0, 1, 0));
//         bytes memory bytecode = iDeployer.parse2("_: is-zero();");
//         (bytecode);
//     }

//     /// Test that an iszero with 2 inputs fails integrity check.
//     function testOpIsZeroNPEvalFail2Inputs() public {
//         vm.expectRevert(abi.encodeWithSelector(BadOpInputsLength.selector, 2, 1, 2));
//         bytes memory bytecode = iDeployer.parse2("_: is-zero(0x00 0x00);");
//         (bytecode);
//     }

//     function testOpIsZeroNPZeroOutputs() external {
//         checkBadOutputs(": is-zero(0);", 1, 1, 0);
//     }

//     function testOpIsZeroNPTwoOutputs() external {
//         checkBadOutputs("_ _: is-zero(30);", 1, 1, 2);
//     }
// }<|MERGE_RESOLUTION|>--- conflicted
+++ resolved
@@ -1,26 +1,25 @@
-// // SPDX-License-Identifier: CAL
-// pragma solidity =0.8.25;
+// // // SPDX-License-Identifier: CAL
+// // pragma solidity =0.8.25;
 
-// import {OpTest} from "test/abstract/OpTest.sol";
-// import {LibContext} from "rain.interpreter.interface/lib/caller/LibContext.sol";
-// import {IntegrityCheckStateNP, BadOpInputsLength} from "src/lib/integrity/LibIntegrityCheckNP.sol";
-// import {LibUint256Array} from "rain.solmem/lib/LibUint256Array.sol";
-// import {LibOpIsZeroNP} from "src/lib/op/logic/LibOpIsZeroNP.sol";
-// import {InterpreterStateNP} from "src/lib/state/LibInterpreterStateNP.sol";
-// import {
-//     IInterpreterV4,
-//     Operand,
-//     SourceIndexV2,
-//     FullyQualifiedNamespace
-// } from "rain.interpreter.interface/interface/unstable/IInterpreterV4.sol";
-// import {IInterpreterStoreV2} from "rain.interpreter.interface/interface/IInterpreterStoreV2.sol";
-// import {SignedContextV1} from "rain.interpreter.interface/interface/IInterpreterCallerV3.sol";
-// import {LibOperand} from "test/lib/operand/LibOperand.sol";
+// // import {OpTest} from "test/abstract/OpTest.sol";
+// // import {LibContext} from "rain.interpreter.interface/lib/caller/LibContext.sol";
+// // import {IntegrityCheckStateNP, BadOpInputsLength} from "src/lib/integrity/LibIntegrityCheckNP.sol";
+// // import {LibUint256Array} from "rain.solmem/lib/LibUint256Array.sol";
+// // import {LibOpIsZeroNP} from "src/lib/op/logic/LibOpIsZeroNP.sol";
+// // import {InterpreterStateNP} from "src/lib/state/LibInterpreterStateNP.sol";
+// // import {
+// //     IInterpreterV4,
+// //     Operand,
+// //     SourceIndexV2,
+// //     FullyQualifiedNamespace
+// // } from "rain.interpreter.interface/interface/unstable/IInterpreterV4.sol";
+// // import {IInterpreterStoreV2} from "rain.interpreter.interface/interface/IInterpreterStoreV2.sol";
+// // import {SignedContextV1} from "rain.interpreter.interface/interface/IInterpreterCallerV3.sol";
+// // import {LibOperand} from "test/lib/operand/LibOperand.sol";
 
-// contract LibOpIsZeroNPTest is OpTest {
-//     using LibUint256Array for uint256[];
+// // contract LibOpIsZeroNPTest is OpTest {
+// //     using LibUint256Array for uint256[];
 
-<<<<<<< HEAD
 //     /// Directly test the integrity logic of LibOpIsZeroNP. This tests the happy
 //     /// path where the operand is valid. IsZero is a 1 input, 1 output op.
 //     function testOpIsZeroNPIntegrityHappy(
@@ -28,80 +27,55 @@
 //         uint8 inputs,
 //         uint8 outputs,
 //         uint16 operandData
-//     ) external {
+//     ) external pure {
 //         inputs = uint8(bound(inputs, 1, 0x0F));
 //         outputs = uint8(bound(outputs, 1, 0x0F));
 //         (uint256 calcInputs, uint256 calcOutputs) =
 //             LibOpIsZeroNP.integrity(state, LibOperand.build(inputs, outputs, operandData));
-=======
-    /// Directly test the integrity logic of LibOpIsZeroNP. This tests the happy
-    /// path where the operand is valid. IsZero is a 1 input, 1 output op.
-    function testOpIsZeroNPIntegrityHappy(
-        IntegrityCheckStateNP memory state,
-        uint8 inputs,
-        uint8 outputs,
-        uint16 operandData
-    ) external pure {
-        inputs = uint8(bound(inputs, 1, 0x0F));
-        outputs = uint8(bound(outputs, 1, 0x0F));
-        (uint256 calcInputs, uint256 calcOutputs) =
-            LibOpIsZeroNP.integrity(state, LibOperand.build(inputs, outputs, operandData));
->>>>>>> 7e20770c
 
-//         // The inputs from the operand are ignored. The op is always 1 input.
-//         assertEq(calcInputs, 1);
-//         assertEq(calcOutputs, 1);
-//     }
+// //         // The inputs from the operand are ignored. The op is always 1 input.
+// //         assertEq(calcInputs, 1);
+// //         assertEq(calcOutputs, 1);
+// //     }
 
-<<<<<<< HEAD
 //     /// Directly test the runtime logic of LibOpIsZeroNP.
-//     function testOpIsZeroNPRun(uint256 input) external {
+//     function testOpIsZeroNPRun(uint256 input) external view {
 //         InterpreterStateNP memory state = opTestDefaultInterpreterState();
 //         uint256[] memory inputs = new uint256[](1);
 //         inputs[0] = input;
 //         Operand operand = LibOperand.build(uint8(inputs.length), 1, 0);
 //         opReferenceCheck(state, operand, LibOpIsZeroNP.referenceFn, LibOpIsZeroNP.integrity, LibOpIsZeroNP.run, inputs);
 //     }
-=======
-    /// Directly test the runtime logic of LibOpIsZeroNP.
-    function testOpIsZeroNPRun(uint256 input) external view {
-        InterpreterStateNP memory state = opTestDefaultInterpreterState();
-        uint256[] memory inputs = new uint256[](1);
-        inputs[0] = input;
-        Operand operand = LibOperand.build(uint8(inputs.length), 1, 0);
-        opReferenceCheck(state, operand, LibOpIsZeroNP.referenceFn, LibOpIsZeroNP.integrity, LibOpIsZeroNP.run, inputs);
-    }
->>>>>>> 7e20770c
 
-//     /// Test the eval of isZero opcode parsed from a string. Tests 1 nonzero input.
-//     function testOpIsZeroNPEval1NonZeroInput() external {
-//         checkHappy("_: is-zero(30);", 0, "");
-//     }
+// //     /// Test the eval of isZero opcode parsed from a string. Tests 1 nonzero input.
+// //     function testOpIsZeroNPEval1NonZeroInput() external {
+// //         checkHappy("_: is-zero(30);", 0, "");
+// //     }
 
-//     /// Test the eval of isZero opcode parsed from a string. Tests 1 zero input.
-//     function testOpIsZeroNPEval1ZeroInput() external {
-//         checkHappy("_: is-zero(0);", 1, "");
-//     }
+// //     /// Test the eval of isZero opcode parsed from a string. Tests 1 zero input.
+// //     function testOpIsZeroNPEval1ZeroInput() external {
+// //         checkHappy("_: is-zero(0);", 1, "");
+// //     }
 
-//     /// Test that an iszero without inputs fails integrity check.
-//     function testOpIsZeroNPEvalFail0Inputs() public {
-//         vm.expectRevert(abi.encodeWithSelector(BadOpInputsLength.selector, 0, 1, 0));
-//         bytes memory bytecode = iDeployer.parse2("_: is-zero();");
-//         (bytecode);
-//     }
+// //     /// Test that an iszero without inputs fails integrity check.
+// //     function testOpIsZeroNPEvalFail0Inputs() public {
+// //         vm.expectRevert(abi.encodeWithSelector(BadOpInputsLength.selector, 0, 1, 0));
+// //         bytes memory bytecode = iDeployer.parse2("_: is-zero();");
+// //         (bytecode);
+// //     }
 
-//     /// Test that an iszero with 2 inputs fails integrity check.
-//     function testOpIsZeroNPEvalFail2Inputs() public {
-//         vm.expectRevert(abi.encodeWithSelector(BadOpInputsLength.selector, 2, 1, 2));
-//         bytes memory bytecode = iDeployer.parse2("_: is-zero(0x00 0x00);");
-//         (bytecode);
-//     }
+// //     /// Test that an iszero with 2 inputs fails integrity check.
+// //     function testOpIsZeroNPEvalFail2Inputs() public {
+// //         vm.expectRevert(abi.encodeWithSelector(BadOpInputsLength.selector, 2, 1, 2));
+// //         bytes memory bytecode = iDeployer.parse2("_: is-zero(0x00 0x00);");
+// //         (bytecode);
+// //     }
 
-//     function testOpIsZeroNPZeroOutputs() external {
-//         checkBadOutputs(": is-zero(0);", 1, 1, 0);
-//     }
+// //     function testOpIsZeroNPZeroOutputs() external {
+// //         checkBadOutputs(": is-zero(0);", 1, 1, 0);
+// //     }
 
-//     function testOpIsZeroNPTwoOutputs() external {
-//         checkBadOutputs("_ _: is-zero(30);", 1, 1, 2);
-//     }
-// }+// //     function testOpIsZeroNPTwoOutputs() external {
+// //         checkBadOutputs("_ _: is-zero(30);", 1, 1, 2);
+// //     }
+// // }