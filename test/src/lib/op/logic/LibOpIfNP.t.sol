--- conflicted
+++ resolved
@@ -1,21 +1,20 @@
-<<<<<<< HEAD
-// // SPDX-License-Identifier: CAL
-// pragma solidity =0.8.25;
+// // // SPDX-License-Identifier: CAL
+// // pragma solidity =0.8.25;
 
-// import {OpTest} from "test/abstract/OpTest.sol";
-// import {LibContext} from "rain.interpreter.interface/lib/caller/LibContext.sol";
-// import {LibOpIfNP} from "src/lib/op/logic/LibOpIfNP.sol";
-// import {IntegrityCheckStateNP, BadOpInputsLength} from "src/lib/integrity/LibIntegrityCheckNP.sol";
-// import {
-//     IInterpreterV4,
-//     Operand,
-//     SourceIndexV2,
-//     FullyQualifiedNamespace
-// } from "rain.interpreter.interface/interface/unstable/IInterpreterV4.sol";
-// import {InterpreterStateNP} from "src/lib/state/LibInterpreterStateNP.sol";
-// import {IInterpreterStoreV2} from "rain.interpreter.interface/interface/IInterpreterStoreV2.sol";
-// import {SignedContextV1} from "rain.interpreter.interface/interface/IInterpreterCallerV3.sol";
-// import {LibOperand} from "test/lib/operand/LibOperand.sol";
+// // import {OpTest} from "test/abstract/OpTest.sol";
+// // import {LibContext} from "rain.interpreter.interface/lib/caller/LibContext.sol";
+// // import {LibOpIfNP} from "src/lib/op/logic/LibOpIfNP.sol";
+// // import {IntegrityCheckStateNP, BadOpInputsLength} from "src/lib/integrity/LibIntegrityCheckNP.sol";
+// // import {
+// //     IInterpreterV4,
+// //     Operand,
+// //     SourceIndexV2,
+// //     FullyQualifiedNamespace
+// // } from "rain.interpreter.interface/interface/unstable/IInterpreterV4.sol";
+// // import {InterpreterStateNP} from "src/lib/state/LibInterpreterStateNP.sol";
+// // import {IInterpreterStoreV2} from "rain.interpreter.interface/interface/IInterpreterStoreV2.sol";
+// // import {SignedContextV1} from "rain.interpreter.interface/interface/IInterpreterCallerV3.sol";
+// // import {LibOperand} from "test/lib/operand/LibOperand.sol";
 
 // contract LibOpIfNPTest is OpTest {
 //     /// Directly test the integrity logic of LibOpIfNP. No matter the
@@ -26,19 +25,19 @@
 //         uint8 inputs,
 //         uint8 outputs,
 //         uint16 operandData
-//     ) external {
+//     ) external pure {
 //         inputs = uint8(bound(inputs, 0, 0x0F));
 //         outputs = uint8(bound(outputs, 0, 0x0F));
 //         (uint256 calcInputs, uint256 calcOutputs) =
 //             LibOpIfNP.integrity(state, LibOperand.build(inputs, outputs, operandData));
 
-//         // The inputs from the operand are ignored. The op is always 2 inputs.
-//         assertEq(calcInputs, 3);
-//         assertEq(calcOutputs, 1);
-//     }
+// //         // The inputs from the operand are ignored. The op is always 2 inputs.
+// //         assertEq(calcInputs, 3);
+// //         assertEq(calcOutputs, 1);
+// //     }
 
 //     /// Directly test the runtime logic of LibOpIfNP.
-//     function testOpIfNPRun(uint256 a, uint256 b, uint256 c) external {
+//     function testOpIfNPRun(uint256 a, uint256 b, uint256 c) external view {
 //         InterpreterStateNP memory state = opTestDefaultInterpreterState();
 //         uint256[] memory inputs = new uint256[](3);
 //         inputs[0] = a;
@@ -48,232 +47,92 @@
 //         opReferenceCheck(state, operand, LibOpIfNP.referenceFn, LibOpIfNP.integrity, LibOpIfNP.run, inputs);
 //     }
 
-//     /// Test the eval of if parsed from a string. Tests 3 inputs. The first input
-//     /// is 0, the second input is 1, the third input is 2.
-//     function testOpIfNPEval3InputsFirstZeroSecondOneThirdTwo() external {
-//         checkHappy("_: if(0 1 2);", 2e18, "");
-//     }
+// //     /// Test the eval of if parsed from a string. Tests 3 inputs. The first input
+// //     /// is 0, the second input is 1, the third input is 2.
+// //     function testOpIfNPEval3InputsFirstZeroSecondOneThirdTwo() external {
+// //         checkHappy("_: if(0 1 2);", 2e18, "");
+// //     }
 
-//     /// Test the eval of if parsed from a string. Tests 3 inputs. The first input
-//     /// is 1, the second input is 2, the third input is 3.
-//     function testOpIfNPEval3InputsFirstOneSecondTwoThirdThree() external {
-//         checkHappy("_: if(1 2 3);", 2e18, "");
-//     }
+// //     /// Test the eval of if parsed from a string. Tests 3 inputs. The first input
+// //     /// is 1, the second input is 2, the third input is 3.
+// //     function testOpIfNPEval3InputsFirstOneSecondTwoThirdThree() external {
+// //         checkHappy("_: if(1 2 3);", 2e18, "");
+// //     }
 
-//     /// Test the eval of if parsed from a string. Tests 3 inputs. The first input
-//     /// is 0, the second input is 0, the third input is 3.
-//     function testOpIfNPEval3InputsFirstZeroSecondZeroThirdThree() external {
-//         checkHappy("_: if(0 0 3);", 3e18, "");
-//     }
+// //     /// Test the eval of if parsed from a string. Tests 3 inputs. The first input
+// //     /// is 0, the second input is 0, the third input is 3.
+// //     function testOpIfNPEval3InputsFirstZeroSecondZeroThirdThree() external {
+// //         checkHappy("_: if(0 0 3);", 3e18, "");
+// //     }
 
-//     /// Test the eval of if parsed from a string. Tests 3 inputs. The first input
-//     /// is 1, the second input is 0, the third input is 3.
-//     function testOpIfNPEval3InputsFirstOneSecondZeroThirdThree() external {
-//         checkHappy("_: if(1 0 3);", 0, "");
-//     }
+// //     /// Test the eval of if parsed from a string. Tests 3 inputs. The first input
+// //     /// is 1, the second input is 0, the third input is 3.
+// //     function testOpIfNPEval3InputsFirstOneSecondZeroThirdThree() external {
+// //         checkHappy("_: if(1 0 3);", 0, "");
+// //     }
 
-//     /// Test the eval of if parsed from a string. Tests 3 inputs. The first input
-//     /// is 0, the second input is 1, the third input is 0.
-//     function testOpIfNPEval3InputsFirstZeroSecondOneThirdZero() external {
-//         checkHappy("_: if(0 1 0);", 0, "");
-//     }
+// //     /// Test the eval of if parsed from a string. Tests 3 inputs. The first input
+// //     /// is 0, the second input is 1, the third input is 0.
+// //     function testOpIfNPEval3InputsFirstZeroSecondOneThirdZero() external {
+// //         checkHappy("_: if(0 1 0);", 0, "");
+// //     }
 
-//     /// Test the eval of if parsed from a string. Tests 3 inputs. The first input
-//     /// is 0, the second input is 0, the third input is 1.
-//     function testOpIfNPEval3InputsFirstZeroSecondZeroThirdOne() external {
-//         checkHappy("_: if(0 0 1);", 1e18, "");
-//     }
+// //     /// Test the eval of if parsed from a string. Tests 3 inputs. The first input
+// //     /// is 0, the second input is 0, the third input is 1.
+// //     function testOpIfNPEval3InputsFirstZeroSecondZeroThirdOne() external {
+// //         checkHappy("_: if(0 0 1);", 1e18, "");
+// //     }
 
-//     /// Test the eval of if parsed from a string. Tests 3 inputs. The first input
-//     /// is 2, the second input is 3, the third input is 4.
-//     function testOpIfNPEval3InputsFirstTwoSecondThreeThirdFour() external {
-//         checkHappy("_: if(2 3 4);", 3e18, "");
-//     }
+// //     /// Test the eval of if parsed from a string. Tests 3 inputs. The first input
+// //     /// is 2, the second input is 3, the third input is 4.
+// //     function testOpIfNPEval3InputsFirstTwoSecondThreeThirdFour() external {
+// //         checkHappy("_: if(2 3 4);", 3e18, "");
+// //     }
 
-//     /// Test the eval of if parsed from a string. Tests 3 inputs. The first input
-//     /// is 2, the second input is 0, the third input is 4.
-//     function testOpIfNPEval3InputsFirstTwoSecondZeroThirdFour() external {
-//         checkHappy("_: if(2 0 4);", 0, "");
-//     }
+// //     /// Test the eval of if parsed from a string. Tests 3 inputs. The first input
+// //     /// is 2, the second input is 0, the third input is 4.
+// //     function testOpIfNPEval3InputsFirstTwoSecondZeroThirdFour() external {
+// //         checkHappy("_: if(2 0 4);", 0, "");
+// //     }
 
-//     /// Test that empty strings are truthy values.
-//     function testOpIfNPEvalEmptyStringTruthy() external {
-//         checkHappy("_: if(\"\" 5 50);", 5e18, "");
-//     }
+// //     /// Test that empty strings are truthy values.
+// //     function testOpIfNPEvalEmptyStringTruthy() external {
+// //         checkHappy("_: if(\"\" 5 50);", 5e18, "");
+// //     }
 
-//     /// Test that an if without inputs fails integrity check.
-//     function testOpIfNPEvalFail0Inputs() public {
-//         vm.expectRevert(abi.encodeWithSelector(BadOpInputsLength.selector, 0, 3, 0));
-//         bytes memory bytecode = iDeployer.parse2("_: if();");
-//         (bytecode);
-//     }
+// //     /// Test that an if without inputs fails integrity check.
+// //     function testOpIfNPEvalFail0Inputs() public {
+// //         vm.expectRevert(abi.encodeWithSelector(BadOpInputsLength.selector, 0, 3, 0));
+// //         bytes memory bytecode = iDeployer.parse2("_: if();");
+// //         (bytecode);
+// //     }
 
-//     /// Test that an if with 1 input fails integrity check.
-//     function testOpIfNPEvalFail1Input() public {
-//         vm.expectRevert(abi.encodeWithSelector(BadOpInputsLength.selector, 1, 3, 1));
-//         bytes memory bytecode = iDeployer.parse2("_: if(0x00);");
-//         (bytecode);
-//     }
+// //     /// Test that an if with 1 input fails integrity check.
+// //     function testOpIfNPEvalFail1Input() public {
+// //         vm.expectRevert(abi.encodeWithSelector(BadOpInputsLength.selector, 1, 3, 1));
+// //         bytes memory bytecode = iDeployer.parse2("_: if(0x00);");
+// //         (bytecode);
+// //     }
 
-//     /// Test that an if with 2 inputs fails integrity check.
-//     function testOpIfNPEvalFail2Inputs() public {
-//         vm.expectRevert(abi.encodeWithSelector(BadOpInputsLength.selector, 2, 3, 2));
-//         bytes memory bytecode = iDeployer.parse2("_: if(0x00 0x00);");
-//         (bytecode);
-//     }
+// //     /// Test that an if with 2 inputs fails integrity check.
+// //     function testOpIfNPEvalFail2Inputs() public {
+// //         vm.expectRevert(abi.encodeWithSelector(BadOpInputsLength.selector, 2, 3, 2));
+// //         bytes memory bytecode = iDeployer.parse2("_: if(0x00 0x00);");
+// //         (bytecode);
+// //     }
 
-//     /// Test that an if with 4 inputs fails integrity check.
-//     function testOpIfNPEvalFail4Inputs() public {
-//         vm.expectRevert(abi.encodeWithSelector(BadOpInputsLength.selector, 4, 3, 4));
-//         bytes memory bytecode = iDeployer.parse2("_: if(0x00 0x00 0x00 0x00);");
-//         (bytecode);
-//     }
+// //     /// Test that an if with 4 inputs fails integrity check.
+// //     function testOpIfNPEvalFail4Inputs() public {
+// //         vm.expectRevert(abi.encodeWithSelector(BadOpInputsLength.selector, 4, 3, 4));
+// //         bytes memory bytecode = iDeployer.parse2("_: if(0x00 0x00 0x00 0x00);");
+// //         (bytecode);
+// //     }
 
-//     function testOpIfNPEvalZeroOutputs() external {
-//         checkBadOutputs(": if(5 0 0);", 3, 1, 0);
-//     }
+// //     function testOpIfNPEvalZeroOutputs() external {
+// //         checkBadOutputs(": if(5 0 0);", 3, 1, 0);
+// //     }
 
-//     function testOpIfNPEvalTwoOutputs() external {
-//         checkBadOutputs("_ _: if(5 0 0);", 3, 1, 2);
-//     }
-// }
-=======
-// SPDX-License-Identifier: CAL
-pragma solidity =0.8.25;
-
-import {OpTest} from "test/abstract/OpTest.sol";
-import {LibContext} from "rain.interpreter.interface/lib/caller/LibContext.sol";
-import {LibOpIfNP} from "src/lib/op/logic/LibOpIfNP.sol";
-import {IntegrityCheckStateNP, BadOpInputsLength} from "src/lib/integrity/LibIntegrityCheckNP.sol";
-import {
-    IInterpreterV4,
-    Operand,
-    SourceIndexV2,
-    FullyQualifiedNamespace
-} from "rain.interpreter.interface/interface/unstable/IInterpreterV4.sol";
-import {InterpreterStateNP} from "src/lib/state/LibInterpreterStateNP.sol";
-import {IInterpreterStoreV2} from "rain.interpreter.interface/interface/IInterpreterStoreV2.sol";
-import {SignedContextV1} from "rain.interpreter.interface/interface/IInterpreterCallerV3.sol";
-import {LibOperand} from "test/lib/operand/LibOperand.sol";
-
-contract LibOpIfNPTest is OpTest {
-    /// Directly test the integrity logic of LibOpIfNP. No matter the
-    /// operand inputs, the calc inputs must be 2, and the calc outputs must be
-    /// 1.
-    function testOpIfNPIntegrityHappy(
-        IntegrityCheckStateNP memory state,
-        uint8 inputs,
-        uint8 outputs,
-        uint16 operandData
-    ) external pure {
-        inputs = uint8(bound(inputs, 0, 0x0F));
-        outputs = uint8(bound(outputs, 0, 0x0F));
-        (uint256 calcInputs, uint256 calcOutputs) =
-            LibOpIfNP.integrity(state, LibOperand.build(inputs, outputs, operandData));
-
-        // The inputs from the operand are ignored. The op is always 2 inputs.
-        assertEq(calcInputs, 3);
-        assertEq(calcOutputs, 1);
-    }
-
-    /// Directly test the runtime logic of LibOpIfNP.
-    function testOpIfNPRun(uint256 a, uint256 b, uint256 c) external view {
-        InterpreterStateNP memory state = opTestDefaultInterpreterState();
-        uint256[] memory inputs = new uint256[](3);
-        inputs[0] = a;
-        inputs[1] = b;
-        inputs[2] = c;
-        Operand operand = LibOperand.build(uint8(inputs.length), 1, 0);
-        opReferenceCheck(state, operand, LibOpIfNP.referenceFn, LibOpIfNP.integrity, LibOpIfNP.run, inputs);
-    }
-
-    /// Test the eval of if parsed from a string. Tests 3 inputs. The first input
-    /// is 0, the second input is 1, the third input is 2.
-    function testOpIfNPEval3InputsFirstZeroSecondOneThirdTwo() external {
-        checkHappy("_: if(0 1 2);", 2e18, "");
-    }
-
-    /// Test the eval of if parsed from a string. Tests 3 inputs. The first input
-    /// is 1, the second input is 2, the third input is 3.
-    function testOpIfNPEval3InputsFirstOneSecondTwoThirdThree() external {
-        checkHappy("_: if(1 2 3);", 2e18, "");
-    }
-
-    /// Test the eval of if parsed from a string. Tests 3 inputs. The first input
-    /// is 0, the second input is 0, the third input is 3.
-    function testOpIfNPEval3InputsFirstZeroSecondZeroThirdThree() external {
-        checkHappy("_: if(0 0 3);", 3e18, "");
-    }
-
-    /// Test the eval of if parsed from a string. Tests 3 inputs. The first input
-    /// is 1, the second input is 0, the third input is 3.
-    function testOpIfNPEval3InputsFirstOneSecondZeroThirdThree() external {
-        checkHappy("_: if(1 0 3);", 0, "");
-    }
-
-    /// Test the eval of if parsed from a string. Tests 3 inputs. The first input
-    /// is 0, the second input is 1, the third input is 0.
-    function testOpIfNPEval3InputsFirstZeroSecondOneThirdZero() external {
-        checkHappy("_: if(0 1 0);", 0, "");
-    }
-
-    /// Test the eval of if parsed from a string. Tests 3 inputs. The first input
-    /// is 0, the second input is 0, the third input is 1.
-    function testOpIfNPEval3InputsFirstZeroSecondZeroThirdOne() external {
-        checkHappy("_: if(0 0 1);", 1e18, "");
-    }
-
-    /// Test the eval of if parsed from a string. Tests 3 inputs. The first input
-    /// is 2, the second input is 3, the third input is 4.
-    function testOpIfNPEval3InputsFirstTwoSecondThreeThirdFour() external {
-        checkHappy("_: if(2 3 4);", 3e18, "");
-    }
-
-    /// Test the eval of if parsed from a string. Tests 3 inputs. The first input
-    /// is 2, the second input is 0, the third input is 4.
-    function testOpIfNPEval3InputsFirstTwoSecondZeroThirdFour() external {
-        checkHappy("_: if(2 0 4);", 0, "");
-    }
-
-    /// Test that empty strings are truthy values.
-    function testOpIfNPEvalEmptyStringTruthy() external {
-        checkHappy("_: if(\"\" 5 50);", 5e18, "");
-    }
-
-    /// Test that an if without inputs fails integrity check.
-    function testOpIfNPEvalFail0Inputs() public {
-        vm.expectRevert(abi.encodeWithSelector(BadOpInputsLength.selector, 0, 3, 0));
-        bytes memory bytecode = iDeployer.parse2("_: if();");
-        (bytecode);
-    }
-
-    /// Test that an if with 1 input fails integrity check.
-    function testOpIfNPEvalFail1Input() public {
-        vm.expectRevert(abi.encodeWithSelector(BadOpInputsLength.selector, 1, 3, 1));
-        bytes memory bytecode = iDeployer.parse2("_: if(0x00);");
-        (bytecode);
-    }
-
-    /// Test that an if with 2 inputs fails integrity check.
-    function testOpIfNPEvalFail2Inputs() public {
-        vm.expectRevert(abi.encodeWithSelector(BadOpInputsLength.selector, 2, 3, 2));
-        bytes memory bytecode = iDeployer.parse2("_: if(0x00 0x00);");
-        (bytecode);
-    }
-
-    /// Test that an if with 4 inputs fails integrity check.
-    function testOpIfNPEvalFail4Inputs() public {
-        vm.expectRevert(abi.encodeWithSelector(BadOpInputsLength.selector, 4, 3, 4));
-        bytes memory bytecode = iDeployer.parse2("_: if(0x00 0x00 0x00 0x00);");
-        (bytecode);
-    }
-
-    function testOpIfNPEvalZeroOutputs() external {
-        checkBadOutputs(": if(5 0 0);", 3, 1, 0);
-    }
-
-    function testOpIfNPEvalTwoOutputs() external {
-        checkBadOutputs("_ _: if(5 0 0);", 3, 1, 2);
-    }
-}
->>>>>>> 7e20770c
+// //     function testOpIfNPEvalTwoOutputs() external {
+// //         checkBadOutputs("_ _: if(5 0 0);", 3, 1, 2);
+// //     }
+// // }