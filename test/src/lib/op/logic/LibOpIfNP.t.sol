--- conflicted
+++ resolved
@@ -10,18 +10,10 @@
     Operand,
     SourceIndexV2,
     FullyQualifiedNamespace
-<<<<<<< HEAD
 } from "rain.interpreter.interface/interface/unstable/IInterpreterV4.sol";
 import {InterpreterStateNP} from "src/lib/state/LibInterpreterStateNP.sol";
 import {IInterpreterStoreV2} from "rain.interpreter.interface/interface/IInterpreterStoreV2.sol";
 import {SignedContextV1} from "rain.interpreter.interface/interface/IInterpreterCallerV3.sol";
-=======
-} from "rain.interpreter.interface/interface/deprecated/IInterpreterV2.sol";
-import {InterpreterStateNP} from "src/lib/state/LibInterpreterStateNP.sol";
-import {IInterpreterStoreV2} from "rain.interpreter.interface/interface/IInterpreterStoreV2.sol";
-import {SignedContextV1} from "rain.interpreter.interface/interface/deprecated/IInterpreterCallerV2.sol";
-import {LibEncodedDispatch} from "rain.interpreter.interface/lib/deprecated/caller/LibEncodedDispatch.sol";
->>>>>>> a29afe65
 import {LibOperand} from "test/lib/operand/LibOperand.sol";
 
 contract LibOpIfNPTest is OpTest {
@@ -57,168 +49,48 @@
 
     /// Test the eval of if parsed from a string. Tests 3 inputs. The first input
     /// is 0, the second input is 1, the third input is 2.
-<<<<<<< HEAD
     function testOpIfNPEval3InputsFirstZeroSecondOneThirdTwo() external {
         checkHappy("_: if(0 1 2);", 2e18, "");
-=======
-    function testOpIfNPEval3InputsFirstZeroSecondOneThirdTwo() external view {
-        bytes memory bytecode = iDeployer.parse2("_: if(0 1 2);");
-        (uint256[] memory stack, uint256[] memory kvs) = iInterpreter.eval3(
-            iStore,
-            FullyQualifiedNamespace.wrap(0),
-            bytecode,
-            SourceIndexV2.wrap(0),
-            LibContext.build(new uint256[][](0), new SignedContextV1[](0)),
-            new uint256[](0)
-        );
-
-        assertEq(stack.length, 1);
-        assertEq(stack[0], 2e18);
-        assertEq(kvs.length, 0);
->>>>>>> a29afe65
     }
 
     /// Test the eval of if parsed from a string. Tests 3 inputs. The first input
     /// is 1, the second input is 2, the third input is 3.
-<<<<<<< HEAD
     function testOpIfNPEval3InputsFirstOneSecondTwoThirdThree() external {
         checkHappy("_: if(1 2 3);", 2e18, "");
-=======
-    function testOpIfNPEval3InputsFirstOneSecondTwoThirdThree() external view {
-        bytes memory bytecode = iDeployer.parse2("_: if(1 2 3);");
-        (uint256[] memory stack, uint256[] memory kvs) = iInterpreter.eval3(
-            iStore,
-            FullyQualifiedNamespace.wrap(0),
-            bytecode,
-            SourceIndexV2.wrap(0),
-            LibContext.build(new uint256[][](0), new SignedContextV1[](0)),
-            new uint256[](0)
-        );
-
-        assertEq(stack.length, 1);
-        assertEq(stack[0], 2e18);
-        assertEq(kvs.length, 0);
->>>>>>> a29afe65
     }
 
     /// Test the eval of if parsed from a string. Tests 3 inputs. The first input
     /// is 0, the second input is 0, the third input is 3.
-<<<<<<< HEAD
     function testOpIfNPEval3InputsFirstZeroSecondZeroThirdThree() external {
         checkHappy("_: if(0 0 3);", 3e18, "");
-=======
-    function testOpIfNPEval3InputsFirstZeroSecondZeroThirdThree() external view {
-        bytes memory bytecode = iDeployer.parse2("_: if(0 0 3);");
-        (uint256[] memory stack, uint256[] memory kvs) = iInterpreter.eval3(
-            iStore,
-            FullyQualifiedNamespace.wrap(0),
-            bytecode,
-            SourceIndexV2.wrap(0),
-            LibContext.build(new uint256[][](0), new SignedContextV1[](0)),
-            new uint256[](0)
-        );
-
-        assertEq(stack.length, 1);
-        assertEq(stack[0], 3e18);
-        assertEq(kvs.length, 0);
->>>>>>> a29afe65
     }
 
     /// Test the eval of if parsed from a string. Tests 3 inputs. The first input
     /// is 1, the second input is 0, the third input is 3.
-<<<<<<< HEAD
     function testOpIfNPEval3InputsFirstOneSecondZeroThirdThree() external {
         checkHappy("_: if(1 0 3);", 0, "");
-=======
-    function testOpIfNPEval3InputsFirstOneSecondZeroThirdThree() external view {
-        bytes memory bytecode = iDeployer.parse2("_: if(1 0 3);");
-        (uint256[] memory stack, uint256[] memory kvs) = iInterpreter.eval3(
-            iStore,
-            FullyQualifiedNamespace.wrap(0),
-            bytecode,
-            SourceIndexV2.wrap(0),
-            LibContext.build(new uint256[][](0), new SignedContextV1[](0)),
-            new uint256[](0)
-        );
-
-        assertEq(stack.length, 1);
-        assertEq(stack[0], 0);
-        assertEq(kvs.length, 0);
->>>>>>> a29afe65
     }
 
     /// Test the eval of if parsed from a string. Tests 3 inputs. The first input
     /// is 0, the second input is 1, the third input is 0.
-<<<<<<< HEAD
     function testOpIfNPEval3InputsFirstZeroSecondOneThirdZero() external {
         checkHappy("_: if(0 1 0);", 0, "");
-=======
-    function testOpIfNPEval3InputsFirstZeroSecondOneThirdZero() external view {
-        bytes memory bytecode = iDeployer.parse2("_: if(0 1 0);");
-        (uint256[] memory stack, uint256[] memory kvs) = iInterpreter.eval3(
-            iStore,
-            FullyQualifiedNamespace.wrap(0),
-            bytecode,
-            SourceIndexV2.wrap(0),
-            LibContext.build(new uint256[][](0), new SignedContextV1[](0)),
-            new uint256[](0)
-        );
-
-        assertEq(stack.length, 1);
-        assertEq(stack[0], 0);
-        assertEq(kvs.length, 0);
->>>>>>> a29afe65
     }
 
     /// Test the eval of if parsed from a string. Tests 3 inputs. The first input
     /// is 0, the second input is 0, the third input is 1.
-<<<<<<< HEAD
     function testOpIfNPEval3InputsFirstZeroSecondZeroThirdOne() external {
         checkHappy("_: if(0 0 1);", 1e18, "");
-=======
-    function testOpIfNPEval3InputsFirstZeroSecondZeroThirdOne() external view {
-        bytes memory bytecode = iDeployer.parse2("_: if(0 0 1);");
-        (uint256[] memory stack, uint256[] memory kvs) = iInterpreter.eval3(
-            iStore,
-            FullyQualifiedNamespace.wrap(0),
-            bytecode,
-            SourceIndexV2.wrap(0),
-            LibContext.build(new uint256[][](0), new SignedContextV1[](0)),
-            new uint256[](0)
-        );
-
-        assertEq(stack.length, 1);
-        assertEq(stack[0], 1e18);
-        assertEq(kvs.length, 0);
->>>>>>> a29afe65
     }
 
     /// Test the eval of if parsed from a string. Tests 3 inputs. The first input
     /// is 2, the second input is 3, the third input is 4.
-<<<<<<< HEAD
     function testOpIfNPEval3InputsFirstTwoSecondThreeThirdFour() external {
         checkHappy("_: if(2 3 4);", 3e18, "");
-=======
-    function testOpIfNPEval3InputsFirstTwoSecondThreeThirdFour() external view {
-        bytes memory bytecode = iDeployer.parse2("_: if(2 3 4);");
-        (uint256[] memory stack, uint256[] memory kvs) = iInterpreter.eval3(
-            iStore,
-            FullyQualifiedNamespace.wrap(0),
-            bytecode,
-            SourceIndexV2.wrap(0),
-            LibContext.build(new uint256[][](0), new SignedContextV1[](0)),
-            new uint256[](0)
-        );
-
-        assertEq(stack.length, 1);
-        assertEq(stack[0], 3e18);
-        assertEq(kvs.length, 0);
->>>>>>> a29afe65
     }
 
     /// Test the eval of if parsed from a string. Tests 3 inputs. The first input
     /// is 2, the second input is 0, the third input is 4.
-<<<<<<< HEAD
     function testOpIfNPEval3InputsFirstTwoSecondZeroThirdFour() external {
         checkHappy("_: if(2 0 4);", 0, "");
     }
@@ -226,37 +98,6 @@
     /// Test that empty strings are truthy values.
     function testOpIfNPEvalEmptyStringTruthy() external {
         checkHappy("_: if(\"\" 5 50);", 5e18, "");
-=======
-    function testOpIfNPEval3InputsFirstTwoSecondZeroThirdFour() external view {
-        bytes memory bytecode = iDeployer.parse2("_: if(2 0 4);");
-        (uint256[] memory stack, uint256[] memory kvs) = iInterpreter.eval3(
-            iStore,
-            FullyQualifiedNamespace.wrap(0),
-            bytecode,
-            SourceIndexV2.wrap(0),
-            LibContext.build(new uint256[][](0), new SignedContextV1[](0)),
-            new uint256[](0)
-        );
-        assertEq(stack.length, 1);
-        assertEq(stack[0], 0);
-        assertEq(kvs.length, 0);
-    }
-
-    /// Test that empty strings are truthy values.
-    function testOpIfNPEvalEmptyStringTruthy() external view {
-        bytes memory bytecode = iDeployer.parse2("_: if(\"\" 5 50);");
-        (uint256[] memory stack, uint256[] memory kvs) = iInterpreter.eval3(
-            iStore,
-            FullyQualifiedNamespace.wrap(0),
-            bytecode,
-            SourceIndexV2.wrap(0),
-            LibContext.build(new uint256[][](0), new SignedContextV1[](0)),
-            new uint256[](0)
-        );
-        assertEq(stack.length, 1);
-        assertEq(stack[0], 5e18);
-        assertEq(kvs.length, 0);
->>>>>>> a29afe65
     }
 
     /// Test that an if without inputs fails integrity check.
