--- conflicted
+++ resolved
@@ -1,4 +1,3 @@
-<<<<<<< HEAD
 // // SPDX-License-Identifier: CAL
 // pragma solidity =0.8.25;
 
@@ -17,7 +16,7 @@
 // /// @title LibOpERC20TotalSupplyTest
 // /// @notice Test the opcode for getting the total supply of an erc20 contract.
 // contract LibOpERC20TotalSupplyTest is OpTest {
-//     function testOpERC20TotalSupplyNPIntegrity(IntegrityCheckStateNP memory state, Operand operand) external {
+//     function testOpERC20TotalSupplyNPIntegrity(IntegrityCheckStateNP memory state, Operand operand) external pure {
 //         (uint256 calcInputs, uint256 calcOutputs) = LibOpERC20TotalSupply.integrity(state, operand);
 
 //         assertEq(calcInputs, 1);
@@ -90,98 +89,4 @@
 //     function testOpERC20TotalSupplyNPEvalOperandDisallowed() external {
 //         checkUnhappyParse("_: erc20-total-supply<0>(0xdeadbeef);", abi.encodeWithSelector(UnexpectedOperand.selector));
 //     }
-// }
-=======
-// SPDX-License-Identifier: CAL
-pragma solidity =0.8.25;
-
-import {stdError} from "forge-std/Test.sol";
-import {OpTest} from "test/abstract/OpTest.sol";
-import {IntegrityCheckStateNP} from "src/lib/integrity/LibIntegrityCheckNP.sol";
-import {Operand} from "rain.interpreter.interface/interface/unstable/IInterpreterV4.sol";
-import {LibOpERC20TotalSupply} from "src/lib/op/erc20/LibOpERC20TotalSupply.sol";
-import {IERC20} from "openzeppelin-contracts/contracts/interfaces/IERC20.sol";
-import {UnexpectedOperand} from "src/error/ErrParse.sol";
-import {LibOperand} from "test/lib/operand/LibOperand.sol";
-import {LibWillOverflow} from "rain.math.fixedpoint/lib/LibWillOverflow.sol";
-import {IERC20Metadata} from "openzeppelin-contracts/contracts/interfaces/IERC20Metadata.sol";
-import {LibFixedPointDecimalScale} from "rain.math.fixedpoint/lib/LibFixedPointDecimalScale.sol";
-
-/// @title LibOpERC20TotalSupplyTest
-/// @notice Test the opcode for getting the total supply of an erc20 contract.
-contract LibOpERC20TotalSupplyTest is OpTest {
-    function testOpERC20TotalSupplyNPIntegrity(IntegrityCheckStateNP memory state, Operand operand) external pure {
-        (uint256 calcInputs, uint256 calcOutputs) = LibOpERC20TotalSupply.integrity(state, operand);
-
-        assertEq(calcInputs, 1);
-        assertEq(calcOutputs, 1);
-    }
-
-    function testOpERC20TotalSupplyNPRun(address account, uint256 totalSupply, uint16 operandData, uint8 decimals)
-        external
-    {
-        assumeEtchable(account);
-        vm.etch(account, hex"fe");
-
-        vm.assume(!LibWillOverflow.scale18WillOverflow(totalSupply, decimals, 0));
-
-        uint256[] memory inputs = new uint256[](1);
-        inputs[0] = uint256(uint160(account));
-        Operand operand = LibOperand.build(1, 1, operandData);
-
-        vm.mockCall(account, abi.encodeWithSelector(IERC20.totalSupply.selector), abi.encode(totalSupply));
-        // called once for reference, once for run
-        vm.expectCall(account, abi.encodeWithSelector(IERC20.totalSupply.selector), 2);
-
-        vm.mockCall(account, abi.encodeWithSelector(IERC20Metadata.decimals.selector), abi.encode(decimals));
-
-        opReferenceCheck(
-            opTestDefaultInterpreterState(),
-            operand,
-            LibOpERC20TotalSupply.referenceFn,
-            LibOpERC20TotalSupply.integrity,
-            LibOpERC20TotalSupply.run,
-            inputs
-        );
-    }
-
-    /// Test the eval of totalSupply parsed from a string.
-    function testOpERC20TotalSupplyNPEvalHappy(uint256 totalSupply, uint8 decimals) external {
-        vm.assume(!LibWillOverflow.scale18WillOverflow(totalSupply, decimals, 0));
-        vm.mockCall(address(0xdeadbeef), abi.encodeWithSelector(IERC20.totalSupply.selector), abi.encode(totalSupply));
-        vm.mockCall(address(0xdeadbeef), abi.encodeWithSelector(IERC20Metadata.decimals.selector), abi.encode(decimals));
-        totalSupply = LibFixedPointDecimalScale.scale18(totalSupply, decimals, 0);
-        checkHappy("_: erc20-total-supply(0xdeadbeef);", totalSupply, "0xdeadbeef 0xdeadc0de");
-    }
-
-    /// Test overflow of totalSupply.
-    function testOpERC20TotalSupplyNPEvalOverflow(uint256 totalSupply, uint8 decimals) external {
-        vm.assume(LibWillOverflow.scale18WillOverflow(totalSupply, decimals, 0));
-        vm.mockCall(address(0xdeadbeef), abi.encodeWithSelector(IERC20.totalSupply.selector), abi.encode(totalSupply));
-        vm.mockCall(address(0xdeadbeef), abi.encodeWithSelector(IERC20Metadata.decimals.selector), abi.encode(decimals));
-        checkUnhappy("_: erc20-total-supply(0xdeadbeef);", stdError.arithmeticError);
-    }
-
-    /// Test that a totalSupply with bad inputs fails integrity.
-    function testOpERC20TotalSupplyNPEvalZeroInputs() external {
-        checkBadInputs("_: erc20-total-supply();", 0, 1, 0);
-    }
-
-    function testOpERC20TotalSupplyNPEvalTwoInputs() external {
-        checkBadInputs("_: erc20-total-supply(0xdeadbeef 0xdeadc0de);", 2, 1, 2);
-    }
-
-    function testOpERC20TotalSupplyNPEvalZeroOutputs() external {
-        checkBadOutputs(": erc20-total-supply(0xdeadbeef);", 1, 1, 0);
-    }
-
-    function testOpERC20TotalSupplyNPEvalTwoOutputs() external {
-        checkBadOutputs("_ _: erc20-total-supply(0xdeadbeef);", 1, 1, 2);
-    }
-
-    /// Test that operand is disallowed.
-    function testOpERC20TotalSupplyNPEvalOperandDisallowed() external {
-        checkUnhappyParse("_: erc20-total-supply<0>(0xdeadbeef);", abi.encodeWithSelector(UnexpectedOperand.selector));
-    }
-}
->>>>>>> 7e20770c
+// }