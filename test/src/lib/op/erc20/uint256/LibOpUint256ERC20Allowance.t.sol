--- conflicted
+++ resolved
@@ -9,19 +9,11 @@
 // import {UnexpectedOperand} from "src/error/ErrParse.sol";
 // import {LibOperand} from "test/lib/operand/LibOperand.sol";
 
-<<<<<<< HEAD
 // /// @title LibOpUint256ERC20AllowanceTest
 // /// @notice Test the opcode for getting the allowance of an erc20 token.
 // contract LibOpUint256ERC20AllowanceTest is OpTest {
-//     function testOpERC20AllowanceNPIntegrity(IntegrityCheckStateNP memory state, Operand operand) external {
+//     function testOpERC20AllowanceNPIntegrity(IntegrityCheckStateNP memory state, Operand operand) external pure {
 //         (uint256 calcInputs, uint256 calcOutputs) = LibOpUint256ERC20Allowance.integrity(state, operand);
-=======
-/// @title LibOpUint256ERC20AllowanceTest
-/// @notice Test the opcode for getting the allowance of an erc20 token.
-contract LibOpUint256ERC20AllowanceTest is OpTest {
-    function testOpERC20AllowanceNPIntegrity(IntegrityCheckStateNP memory state, Operand operand) external pure {
-        (uint256 calcInputs, uint256 calcOutputs) = LibOpUint256ERC20Allowance.integrity(state, operand);
->>>>>>> 7e20770c
 
 //         assertEq(calcInputs, 3);
 //         assertEq(calcOutputs, 1);
