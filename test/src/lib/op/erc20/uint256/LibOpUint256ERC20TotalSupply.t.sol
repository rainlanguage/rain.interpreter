--- conflicted
+++ resolved
@@ -1,81 +1,73 @@
-// // SPDX-License-Identifier: CAL
-// pragma solidity =0.8.25;
+// // // SPDX-License-Identifier: CAL
+// // pragma solidity =0.8.25;
 
-// import {OpTest} from "test/abstract/OpTest.sol";
-// import {IntegrityCheckStateNP} from "src/lib/integrity/LibIntegrityCheckNP.sol";
-// import {Operand} from "rain.interpreter.interface/interface/unstable/IInterpreterV4.sol";
-// import {LibOpUint256ERC20TotalSupply} from "src/lib/op/erc20/uint256/LibOpUint256ERC20TotalSupply.sol";
-// import {IERC20} from "openzeppelin-contracts/contracts/interfaces/IERC20.sol";
-// import {UnexpectedOperand} from "src/error/ErrParse.sol";
-// import {LibOperand} from "test/lib/operand/LibOperand.sol";
+// // import {OpTest} from "test/abstract/OpTest.sol";
+// // import {IntegrityCheckStateNP} from "src/lib/integrity/LibIntegrityCheckNP.sol";
+// // import {Operand} from "rain.interpreter.interface/interface/unstable/IInterpreterV4.sol";
+// // import {LibOpUint256ERC20TotalSupply} from "src/lib/op/erc20/uint256/LibOpUint256ERC20TotalSupply.sol";
+// // import {IERC20} from "openzeppelin-contracts/contracts/interfaces/IERC20.sol";
+// // import {UnexpectedOperand} from "src/error/ErrParse.sol";
+// // import {LibOperand} from "test/lib/operand/LibOperand.sol";
 
-<<<<<<< HEAD
 // /// @title LibOpUint256ERC20TotalSupplyTest
 // /// @notice Test the opcode for getting the total supply of an erc20 contract.
 // contract LibOpUint256ERC20TotalSupplyTest is OpTest {
-//     function testOpERC20TotalSupplyNPIntegrity(IntegrityCheckStateNP memory state, Operand operand) external {
+//     function testOpERC20TotalSupplyNPIntegrity(IntegrityCheckStateNP memory state, Operand operand) external pure {
 //         (uint256 calcInputs, uint256 calcOutputs) = LibOpUint256ERC20TotalSupply.integrity(state, operand);
-=======
-/// @title LibOpUint256ERC20TotalSupplyTest
-/// @notice Test the opcode for getting the total supply of an erc20 contract.
-contract LibOpUint256ERC20TotalSupplyTest is OpTest {
-    function testOpERC20TotalSupplyNPIntegrity(IntegrityCheckStateNP memory state, Operand operand) external pure {
-        (uint256 calcInputs, uint256 calcOutputs) = LibOpUint256ERC20TotalSupply.integrity(state, operand);
->>>>>>> 7e20770c
 
-//         assertEq(calcInputs, 1);
-//         assertEq(calcOutputs, 1);
-//     }
+// //         assertEq(calcInputs, 1);
+// //         assertEq(calcOutputs, 1);
+// //     }
 
-//     function testOpERC20TotalSupplyNPRun(address account, uint256 totalSupply, uint16 operandData) external {
-//         assumeEtchable(account);
-//         vm.etch(account, hex"fe");
+// //     function testOpERC20TotalSupplyNPRun(address account, uint256 totalSupply, uint16 operandData) external {
+// //         assumeEtchable(account);
+// //         vm.etch(account, hex"fe");
 
-//         uint256[] memory inputs = new uint256[](1);
-//         inputs[0] = uint256(uint160(account));
-//         Operand operand = LibOperand.build(1, 1, operandData);
+// //         uint256[] memory inputs = new uint256[](1);
+// //         inputs[0] = uint256(uint160(account));
+// //         Operand operand = LibOperand.build(1, 1, operandData);
 
-//         vm.mockCall(account, abi.encodeWithSelector(IERC20.totalSupply.selector), abi.encode(totalSupply));
-//         // called once for reference, once for run
-//         vm.expectCall(account, abi.encodeWithSelector(IERC20.totalSupply.selector), 2);
+// //         vm.mockCall(account, abi.encodeWithSelector(IERC20.totalSupply.selector), abi.encode(totalSupply));
+// //         // called once for reference, once for run
+// //         vm.expectCall(account, abi.encodeWithSelector(IERC20.totalSupply.selector), 2);
 
-//         opReferenceCheck(
-//             opTestDefaultInterpreterState(),
-//             operand,
-//             LibOpUint256ERC20TotalSupply.referenceFn,
-//             LibOpUint256ERC20TotalSupply.integrity,
-//             LibOpUint256ERC20TotalSupply.run,
-//             inputs
-//         );
-//     }
+// //         opReferenceCheck(
+// //             opTestDefaultInterpreterState(),
+// //             operand,
+// //             LibOpUint256ERC20TotalSupply.referenceFn,
+// //             LibOpUint256ERC20TotalSupply.integrity,
+// //             LibOpUint256ERC20TotalSupply.run,
+// //             inputs
+// //         );
+// //     }
 
-//     /// Test the eval of totalSupply parsed from a string.
-//     function testOpERC20TotalSupplyNPEvalHappy(uint256 totalSupply) external {
-//         vm.mockCall(address(0xdeadbeef), abi.encodeWithSelector(IERC20.totalSupply.selector), abi.encode(totalSupply));
-//         checkHappy("_: uint256-erc20-total-supply(0xdeadbeef);", totalSupply, "0xdeadbeef 0xdeadc0de");
-//     }
+// //     /// Test the eval of totalSupply parsed from a string.
+// //     function testOpERC20TotalSupplyNPEvalHappy(uint256 totalSupply) external {
+// //         vm.mockCall(address(0xdeadbeef), abi.encodeWithSelector(IERC20.totalSupply.selector), abi.encode(totalSupply));
+// //         checkHappy("_: uint256-erc20-total-supply(0xdeadbeef);", totalSupply, "0xdeadbeef 0xdeadc0de");
+// //     }
 
-//     /// Test that a totalSupply with bad inputs fails integrity.
-//     function testOpERC20TotalSupplyNPEvalZeroInputs() external {
-//         checkBadInputs("_: uint256-erc20-total-supply();", 0, 1, 0);
-//     }
+// //     /// Test that a totalSupply with bad inputs fails integrity.
+// //     function testOpERC20TotalSupplyNPEvalZeroInputs() external {
+// //         checkBadInputs("_: uint256-erc20-total-supply();", 0, 1, 0);
+// //     }
 
-//     function testOpERC20TotalSupplyNPEvalTwoInputs() external {
-//         checkBadInputs("_: uint256-erc20-total-supply(0xdeadbeef 0xdeadc0de);", 2, 1, 2);
-//     }
+// //     function testOpERC20TotalSupplyNPEvalTwoInputs() external {
+// //         checkBadInputs("_: uint256-erc20-total-supply(0xdeadbeef 0xdeadc0de);", 2, 1, 2);
+// //     }
 
-//     function testOpERC20TotalSupplyNPEvalZeroOutputs() external {
-//         checkBadOutputs(": uint256-erc20-total-supply(0xdeadbeef);", 1, 1, 0);
-//     }
+// //     function testOpERC20TotalSupplyNPEvalZeroOutputs() external {
+// //         checkBadOutputs(": uint256-erc20-total-supply(0xdeadbeef);", 1, 1, 0);
+// //     }
 
-//     function testOpERC20TotalSupplyNPEvalTwoOutputs() external {
-//         checkBadOutputs("_ _: uint256-erc20-total-supply(0xdeadbeef);", 1, 1, 2);
-//     }
+// //     function testOpERC20TotalSupplyNPEvalTwoOutputs() external {
+// //         checkBadOutputs("_ _: uint256-erc20-total-supply(0xdeadbeef);", 1, 1, 2);
+// //     }
 
-//     /// Test that operand is disallowed.
-//     function testOpERC20TotalSupplyNPEvalOperandDisallowed() external {
-//         checkUnhappyParse(
-//             "_: uint256-erc20-total-supply<0>(0xdeadbeef);", abi.encodeWithSelector(UnexpectedOperand.selector)
-//         );
-//     }
-// }+// //     /// Test that operand is disallowed.
+// //     function testOpERC20TotalSupplyNPEvalOperandDisallowed() external {
+// //         checkUnhappyParse(
+// //             "_: uint256-erc20-total-supply<0>(0xdeadbeef);", abi.encodeWithSelector(UnexpectedOperand.selector)
+// //         );
+// //     }
+// // }