<<<<<<< HEAD
// // SPDX-License-Identifier: CAL
// pragma solidity =0.8.25;

// import {stdError} from "forge-std/Test.sol";
// import {OpTest} from "test/abstract/OpTest.sol";
// import {IntegrityCheckStateNP} from "src/lib/integrity/LibIntegrityCheckNP.sol";
// import {Operand} from "rain.interpreter.interface/interface/unstable/IInterpreterV4.sol";
// import {LibOpERC20BalanceOf} from "src/lib/op/erc20/LibOpERC20BalanceOf.sol";
// import {IERC20} from "openzeppelin-contracts/contracts/token/ERC20/IERC20.sol";
// import {UnexpectedOperand} from "src/error/ErrParse.sol";
// import {LibOperand} from "test/lib/operand/LibOperand.sol";
// import {LibFixedPointDecimalScale} from "rain.math.fixedpoint/lib/LibFixedPointDecimalScale.sol";
// import {IERC20Metadata} from "openzeppelin-contracts/contracts/token/ERC20/extensions/IERC20Metadata.sol";
// import {LibWillOverflow} from "rain.math.fixedpoint/lib/LibWillOverflow.sol";

// /// @title LibOpERC20BalanceOfTest
// /// @notice Test the opcode for getting the balance of an erc20 token.
// contract LibOpERC20BalanceOfTest is OpTest {
//     function testOpERC20BalanceOfNPIntegrity(IntegrityCheckStateNP memory state, Operand operand) external {
//         (uint256 calcInputs, uint256 calcOutputs) = LibOpERC20BalanceOf.integrity(state, operand);

//         assertEq(calcInputs, 2);
//         assertEq(calcOutputs, 1);
//     }

//     function testOpERC20BalanceOfNPRun(
//         address token,
//         address account,
//         uint256 balance,
//         uint16 operandData,
//         uint8 decimals
//     ) external {
//         assumeEtchable(token);
//         vm.etch(token, hex"fe");

//         vm.assume(!LibWillOverflow.scale18WillOverflow(balance, decimals, 0));

//         uint256[] memory inputs = new uint256[](2);
//         inputs[0] = uint256(uint160(token));
//         inputs[1] = uint256(uint160(account));
//         Operand operand = LibOperand.build(2, 1, operandData);

//         vm.mockCall(token, abi.encodeWithSelector(IERC20.balanceOf.selector, account), abi.encode(balance));
//         // called once for reference, once for run
//         vm.expectCall(token, abi.encodeWithSelector(IERC20.balanceOf.selector, account), 2);

//         vm.mockCall(token, abi.encodeWithSelector(IERC20Metadata.decimals.selector), abi.encode(decimals));

//         opReferenceCheck(
//             opTestDefaultInterpreterState(),
//             operand,
//             LibOpERC20BalanceOf.referenceFn,
//             LibOpERC20BalanceOf.integrity,
//             LibOpERC20BalanceOf.run,
//             inputs
//         );
//     }

//     /// Test the eval of balanceOf parsed from a string.
//     function testOpERC20BalanceOfNPEvalHappy(uint256 balance, uint8 decimals) external {
//         vm.assume(!LibWillOverflow.scale18WillOverflow(balance, decimals, 0));
//         vm.mockCall(
//             address(0xdeadbeef),
//             abi.encodeWithSelector(IERC20.balanceOf.selector, address(0xdeadc0de)),
//             abi.encode(balance)
//         );
//         vm.mockCall(address(0xdeadbeef), abi.encodeWithSelector(IERC20Metadata.decimals.selector), abi.encode(decimals));
//         balance = LibFixedPointDecimalScale.scale18(balance, decimals, 0);
//         checkHappy("_: erc20-balance-of(0xdeadbeef 0xdeadc0de);", balance, "0xdeadbeef 0xdeadc0de");
//     }

//     /// Test overflow errors when rescaling.
//     function testOpERC20BalanceOfNPEvalOverflow(uint256 balance, uint8 decimals) external {
//         vm.assume(LibWillOverflow.scale18WillOverflow(balance, decimals, 0));
//         vm.mockCall(
//             address(0xdeadbeef),
//             abi.encodeWithSelector(IERC20.balanceOf.selector, address(0xdeadc0de)),
//             abi.encode(balance)
//         );
//         vm.mockCall(address(0xdeadbeef), abi.encodeWithSelector(IERC20Metadata.decimals.selector), abi.encode(decimals));
//         checkUnhappy("_: erc20-balance-of(0xdeadbeef 0xdeadc0de);", stdError.arithmeticError);
//     }

//     /// Test that a balanceOf with bad inputs fails integrity.
//     function testOpERC20BalanceOfNPEvalZeroInputs() external {
//         checkBadInputs("_: erc20-balance-of();", 0, 2, 0);
//     }

//     function testOpERC20BalanceOfNPEvalOneInput() external {
//         checkBadInputs("_: erc20-balance-of(0xdeadbeef);", 1, 2, 1);
//     }

//     function testOpERC20BalanceOfNPEvalThreeInputs() external {
//         checkBadInputs("_: erc20-balance-of(0xdeadbeef 0xdeadc0de 0xdeadc0de);", 3, 2, 3);
//     }

//     function testOpERC20BalanceOfNPEvalZeroOutputs() external {
//         checkBadOutputs(": erc20-balance-of(0xdeadbeef 0xdeadc0de);", 2, 1, 0);
//     }

//     function testOpERC20BalanceOfNPEvalTwoOutputs() external {
//         checkBadOutputs("_ _: erc20-balance-of(0xdeadbeef 0xdeadc0de);", 2, 1, 2);
//     }

//     /// Test that operand is disallowed.
//     function testOpERC20BalanceOfNPEvalOperandDisallowed() external {
//         checkUnhappyParse(
//             "_: erc20-balance-of<0>(0xdeadbeef 0xdeadc0de);", abi.encodeWithSelector(UnexpectedOperand.selector)
//         );
//     }
// }
=======
// SPDX-License-Identifier: CAL
pragma solidity =0.8.25;

import {stdError} from "forge-std/Test.sol";
import {OpTest} from "test/abstract/OpTest.sol";
import {IntegrityCheckStateNP} from "src/lib/integrity/LibIntegrityCheckNP.sol";
import {Operand} from "rain.interpreter.interface/interface/unstable/IInterpreterV4.sol";
import {LibOpERC20BalanceOf} from "src/lib/op/erc20/LibOpERC20BalanceOf.sol";
import {IERC20} from "openzeppelin-contracts/contracts/token/ERC20/IERC20.sol";
import {UnexpectedOperand} from "src/error/ErrParse.sol";
import {LibOperand} from "test/lib/operand/LibOperand.sol";
import {LibFixedPointDecimalScale} from "rain.math.fixedpoint/lib/LibFixedPointDecimalScale.sol";
import {IERC20Metadata} from "openzeppelin-contracts/contracts/token/ERC20/extensions/IERC20Metadata.sol";
import {LibWillOverflow} from "rain.math.fixedpoint/lib/LibWillOverflow.sol";

/// @title LibOpERC20BalanceOfTest
/// @notice Test the opcode for getting the balance of an erc20 token.
contract LibOpERC20BalanceOfTest is OpTest {
    function testOpERC20BalanceOfNPIntegrity(IntegrityCheckStateNP memory state, Operand operand) external pure {
        (uint256 calcInputs, uint256 calcOutputs) = LibOpERC20BalanceOf.integrity(state, operand);

        assertEq(calcInputs, 2);
        assertEq(calcOutputs, 1);
    }

    function testOpERC20BalanceOfNPRun(
        address token,
        address account,
        uint256 balance,
        uint16 operandData,
        uint8 decimals
    ) external {
        assumeEtchable(token);
        vm.etch(token, hex"fe");

        vm.assume(!LibWillOverflow.scale18WillOverflow(balance, decimals, 0));

        uint256[] memory inputs = new uint256[](2);
        inputs[0] = uint256(uint160(token));
        inputs[1] = uint256(uint160(account));
        Operand operand = LibOperand.build(2, 1, operandData);

        vm.mockCall(token, abi.encodeWithSelector(IERC20.balanceOf.selector, account), abi.encode(balance));
        // called once for reference, once for run
        vm.expectCall(token, abi.encodeWithSelector(IERC20.balanceOf.selector, account), 2);

        vm.mockCall(token, abi.encodeWithSelector(IERC20Metadata.decimals.selector), abi.encode(decimals));

        opReferenceCheck(
            opTestDefaultInterpreterState(),
            operand,
            LibOpERC20BalanceOf.referenceFn,
            LibOpERC20BalanceOf.integrity,
            LibOpERC20BalanceOf.run,
            inputs
        );
    }

    /// Test the eval of balanceOf parsed from a string.
    function testOpERC20BalanceOfNPEvalHappy(uint256 balance, uint8 decimals) external {
        vm.assume(!LibWillOverflow.scale18WillOverflow(balance, decimals, 0));
        vm.mockCall(
            address(0xdeadbeef),
            abi.encodeWithSelector(IERC20.balanceOf.selector, address(0xdeadc0de)),
            abi.encode(balance)
        );
        vm.mockCall(address(0xdeadbeef), abi.encodeWithSelector(IERC20Metadata.decimals.selector), abi.encode(decimals));
        balance = LibFixedPointDecimalScale.scale18(balance, decimals, 0);
        checkHappy("_: erc20-balance-of(0xdeadbeef 0xdeadc0de);", balance, "0xdeadbeef 0xdeadc0de");
    }

    /// Test overflow errors when rescaling.
    function testOpERC20BalanceOfNPEvalOverflow(uint256 balance, uint8 decimals) external {
        vm.assume(LibWillOverflow.scale18WillOverflow(balance, decimals, 0));
        vm.mockCall(
            address(0xdeadbeef),
            abi.encodeWithSelector(IERC20.balanceOf.selector, address(0xdeadc0de)),
            abi.encode(balance)
        );
        vm.mockCall(address(0xdeadbeef), abi.encodeWithSelector(IERC20Metadata.decimals.selector), abi.encode(decimals));
        checkUnhappy("_: erc20-balance-of(0xdeadbeef 0xdeadc0de);", stdError.arithmeticError);
    }

    /// Test that a balanceOf with bad inputs fails integrity.
    function testOpERC20BalanceOfNPEvalZeroInputs() external {
        checkBadInputs("_: erc20-balance-of();", 0, 2, 0);
    }

    function testOpERC20BalanceOfNPEvalOneInput() external {
        checkBadInputs("_: erc20-balance-of(0xdeadbeef);", 1, 2, 1);
    }

    function testOpERC20BalanceOfNPEvalThreeInputs() external {
        checkBadInputs("_: erc20-balance-of(0xdeadbeef 0xdeadc0de 0xdeadc0de);", 3, 2, 3);
    }

    function testOpERC20BalanceOfNPEvalZeroOutputs() external {
        checkBadOutputs(": erc20-balance-of(0xdeadbeef 0xdeadc0de);", 2, 1, 0);
    }

    function testOpERC20BalanceOfNPEvalTwoOutputs() external {
        checkBadOutputs("_ _: erc20-balance-of(0xdeadbeef 0xdeadc0de);", 2, 1, 2);
    }

    /// Test that operand is disallowed.
    function testOpERC20BalanceOfNPEvalOperandDisallowed() external {
        checkUnhappyParse(
            "_: erc20-balance-of<0>(0xdeadbeef 0xdeadc0de);", abi.encodeWithSelector(UnexpectedOperand.selector)
        );
    }
}
>>>>>>> 7e20770c
<|MERGE_RESOLUTION|>--- conflicted
+++ resolved
@@ -1,4 +1,3 @@
-<<<<<<< HEAD
 // // SPDX-License-Identifier: CAL
 // pragma solidity =0.8.25;
 
@@ -17,7 +16,7 @@
 // /// @title LibOpERC20BalanceOfTest
 // /// @notice Test the opcode for getting the balance of an erc20 token.
 // contract LibOpERC20BalanceOfTest is OpTest {
-//     function testOpERC20BalanceOfNPIntegrity(IntegrityCheckStateNP memory state, Operand operand) external {
+//     function testOpERC20BalanceOfNPIntegrity(IntegrityCheckStateNP memory state, Operand operand) external pure {
 //         (uint256 calcInputs, uint256 calcOutputs) = LibOpERC20BalanceOf.integrity(state, operand);
 
 //         assertEq(calcInputs, 2);
@@ -109,117 +108,4 @@
 //             "_: erc20-balance-of<0>(0xdeadbeef 0xdeadc0de);", abi.encodeWithSelector(UnexpectedOperand.selector)
 //         );
 //     }
-// }
-=======
-// SPDX-License-Identifier: CAL
-pragma solidity =0.8.25;
-
-import {stdError} from "forge-std/Test.sol";
-import {OpTest} from "test/abstract/OpTest.sol";
-import {IntegrityCheckStateNP} from "src/lib/integrity/LibIntegrityCheckNP.sol";
-import {Operand} from "rain.interpreter.interface/interface/unstable/IInterpreterV4.sol";
-import {LibOpERC20BalanceOf} from "src/lib/op/erc20/LibOpERC20BalanceOf.sol";
-import {IERC20} from "openzeppelin-contracts/contracts/token/ERC20/IERC20.sol";
-import {UnexpectedOperand} from "src/error/ErrParse.sol";
-import {LibOperand} from "test/lib/operand/LibOperand.sol";
-import {LibFixedPointDecimalScale} from "rain.math.fixedpoint/lib/LibFixedPointDecimalScale.sol";
-import {IERC20Metadata} from "openzeppelin-contracts/contracts/token/ERC20/extensions/IERC20Metadata.sol";
-import {LibWillOverflow} from "rain.math.fixedpoint/lib/LibWillOverflow.sol";
-
-/// @title LibOpERC20BalanceOfTest
-/// @notice Test the opcode for getting the balance of an erc20 token.
-contract LibOpERC20BalanceOfTest is OpTest {
-    function testOpERC20BalanceOfNPIntegrity(IntegrityCheckStateNP memory state, Operand operand) external pure {
-        (uint256 calcInputs, uint256 calcOutputs) = LibOpERC20BalanceOf.integrity(state, operand);
-
-        assertEq(calcInputs, 2);
-        assertEq(calcOutputs, 1);
-    }
-
-    function testOpERC20BalanceOfNPRun(
-        address token,
-        address account,
-        uint256 balance,
-        uint16 operandData,
-        uint8 decimals
-    ) external {
-        assumeEtchable(token);
-        vm.etch(token, hex"fe");
-
-        vm.assume(!LibWillOverflow.scale18WillOverflow(balance, decimals, 0));
-
-        uint256[] memory inputs = new uint256[](2);
-        inputs[0] = uint256(uint160(token));
-        inputs[1] = uint256(uint160(account));
-        Operand operand = LibOperand.build(2, 1, operandData);
-
-        vm.mockCall(token, abi.encodeWithSelector(IERC20.balanceOf.selector, account), abi.encode(balance));
-        // called once for reference, once for run
-        vm.expectCall(token, abi.encodeWithSelector(IERC20.balanceOf.selector, account), 2);
-
-        vm.mockCall(token, abi.encodeWithSelector(IERC20Metadata.decimals.selector), abi.encode(decimals));
-
-        opReferenceCheck(
-            opTestDefaultInterpreterState(),
-            operand,
-            LibOpERC20BalanceOf.referenceFn,
-            LibOpERC20BalanceOf.integrity,
-            LibOpERC20BalanceOf.run,
-            inputs
-        );
-    }
-
-    /// Test the eval of balanceOf parsed from a string.
-    function testOpERC20BalanceOfNPEvalHappy(uint256 balance, uint8 decimals) external {
-        vm.assume(!LibWillOverflow.scale18WillOverflow(balance, decimals, 0));
-        vm.mockCall(
-            address(0xdeadbeef),
-            abi.encodeWithSelector(IERC20.balanceOf.selector, address(0xdeadc0de)),
-            abi.encode(balance)
-        );
-        vm.mockCall(address(0xdeadbeef), abi.encodeWithSelector(IERC20Metadata.decimals.selector), abi.encode(decimals));
-        balance = LibFixedPointDecimalScale.scale18(balance, decimals, 0);
-        checkHappy("_: erc20-balance-of(0xdeadbeef 0xdeadc0de);", balance, "0xdeadbeef 0xdeadc0de");
-    }
-
-    /// Test overflow errors when rescaling.
-    function testOpERC20BalanceOfNPEvalOverflow(uint256 balance, uint8 decimals) external {
-        vm.assume(LibWillOverflow.scale18WillOverflow(balance, decimals, 0));
-        vm.mockCall(
-            address(0xdeadbeef),
-            abi.encodeWithSelector(IERC20.balanceOf.selector, address(0xdeadc0de)),
-            abi.encode(balance)
-        );
-        vm.mockCall(address(0xdeadbeef), abi.encodeWithSelector(IERC20Metadata.decimals.selector), abi.encode(decimals));
-        checkUnhappy("_: erc20-balance-of(0xdeadbeef 0xdeadc0de);", stdError.arithmeticError);
-    }
-
-    /// Test that a balanceOf with bad inputs fails integrity.
-    function testOpERC20BalanceOfNPEvalZeroInputs() external {
-        checkBadInputs("_: erc20-balance-of();", 0, 2, 0);
-    }
-
-    function testOpERC20BalanceOfNPEvalOneInput() external {
-        checkBadInputs("_: erc20-balance-of(0xdeadbeef);", 1, 2, 1);
-    }
-
-    function testOpERC20BalanceOfNPEvalThreeInputs() external {
-        checkBadInputs("_: erc20-balance-of(0xdeadbeef 0xdeadc0de 0xdeadc0de);", 3, 2, 3);
-    }
-
-    function testOpERC20BalanceOfNPEvalZeroOutputs() external {
-        checkBadOutputs(": erc20-balance-of(0xdeadbeef 0xdeadc0de);", 2, 1, 0);
-    }
-
-    function testOpERC20BalanceOfNPEvalTwoOutputs() external {
-        checkBadOutputs("_ _: erc20-balance-of(0xdeadbeef 0xdeadc0de);", 2, 1, 2);
-    }
-
-    /// Test that operand is disallowed.
-    function testOpERC20BalanceOfNPEvalOperandDisallowed() external {
-        checkUnhappyParse(
-            "_: erc20-balance-of<0>(0xdeadbeef 0xdeadc0de);", abi.encodeWithSelector(UnexpectedOperand.selector)
-        );
-    }
-}
->>>>>>> 7e20770c
+// }