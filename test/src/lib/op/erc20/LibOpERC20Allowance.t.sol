<<<<<<< HEAD
// // SPDX-License-Identifier: CAL
// pragma solidity =0.8.25;

// import {OpTest} from "test/abstract/OpTest.sol";
// import {IntegrityCheckStateNP} from "src/lib/integrity/LibIntegrityCheckNP.sol";
// import {Operand} from "rain.interpreter.interface/interface/unstable/IInterpreterV4.sol";
// import {LibOpERC20Allowance} from "src/lib/op/erc20/LibOpERC20Allowance.sol";
// import {IERC20} from "openzeppelin-contracts/contracts/token/ERC20/IERC20.sol";
// import {UnexpectedOperand} from "src/error/ErrParse.sol";
// import {LibOperand} from "test/lib/operand/LibOperand.sol";
// import {IERC20Metadata} from "openzeppelin-contracts/contracts/token/ERC20/extensions/IERC20Metadata.sol";
// import {FLAG_SATURATE, LibFixedPointDecimalScale} from "rain.math.fixedpoint/lib/LibFixedPointDecimalScale.sol";

// /// @title LibOpERC20AllowanceTest
// /// @notice Test the opcode for getting the allowance of an erc20 token.
// contract LibOpERC20AllowanceTest is OpTest {
//     function testOpERC20AllowanceNPIntegrity(IntegrityCheckStateNP memory state, Operand operand) external {
//         (uint256 calcInputs, uint256 calcOutputs) = LibOpERC20Allowance.integrity(state, operand);

//         assertEq(calcInputs, 3);
//         assertEq(calcOutputs, 1);
//     }

//     function testOpERC20AllowanceNPRun(address token, address owner, address spender, uint256 allowance, uint8 decimals)
//         external
//     {
//         assumeEtchable(token);
//         vm.etch(token, hex"fe");

//         uint256[] memory inputs = new uint256[](3);
//         inputs[0] = uint256(uint160(token));
//         inputs[1] = uint256(uint160(owner));
//         inputs[2] = uint256(uint160(spender));
//         Operand operand = LibOperand.build(3, 1, 0);

//         vm.mockCall(token, abi.encodeWithSelector(IERC20.allowance.selector, owner, spender), abi.encode(allowance));
//         // called once for reference, once for run
//         vm.expectCall(token, abi.encodeWithSelector(IERC20.allowance.selector, owner, spender), 2);

//         vm.mockCall(token, abi.encodeWithSelector(IERC20Metadata.decimals.selector), abi.encode(decimals));

//         opReferenceCheck(
//             opTestDefaultInterpreterState(),
//             operand,
//             LibOpERC20Allowance.referenceFn,
//             LibOpERC20Allowance.integrity,
//             LibOpERC20Allowance.run,
//             inputs
//         );
//     }

//     /// Test the eval of allowance parsed from a string.
//     function testOpERC20AllowanceNPEvalHappy(uint256 allowance, uint8 decimals) external {
//         vm.mockCall(
//             address(0xdeadbeef),
//             abi.encodeWithSelector(IERC20.allowance.selector, address(0xdeadc0de), address(0xdeaddead)),
//             abi.encode(allowance)
//         );
//         vm.mockCall(address(0xdeadbeef), abi.encodeWithSelector(IERC20Metadata.decimals.selector), abi.encode(decimals));
//         allowance = LibFixedPointDecimalScale.scale18(allowance, decimals, FLAG_SATURATE);
//         checkHappy(
//             "_: erc20-allowance(0xdeadbeef 0xdeadc0de 0xdeaddead);", allowance, "0xdeadbeef 0xdeadc0de 0xdeaddead"
//         );
//     }

//     /// Test that a allowance with bad inputs fails integrity.
//     function testOpERC20AllowanceNPEvalZeroInputs() external {
//         checkBadInputs("_: erc20-allowance();", 0, 3, 0);
//     }

//     function testOpERC20AllowanceNPEvalOneInput() external {
//         checkBadInputs("_: erc20-allowance(0xdeadbeef);", 1, 3, 1);
//     }

//     function testOpERC20AllowanceNPEvalTwoInputs() external {
//         checkBadInputs("_: erc20-allowance(0xdeadbeef 0xdeadc0de);", 2, 3, 2);
//     }

//     function testOpERC20AllowanceNPEvalFourInputs() external {
//         checkBadInputs("_: erc20-allowance(0xdeadbeef 0xdeadc0de 0xdeaddead 0xdeaddead);", 4, 3, 4);
//     }

//     function testOpERC20AllowanceNPEvalZeroOutputs() external {
//         checkBadOutputs(": erc20-allowance(0xdeadbeef 0xdeadc0de 0xdeaddead);", 3, 1, 0);
//     }

//     function testOpERC20AllowanceNPEvalTwoOutputs() external {
//         checkBadOutputs("_ _: erc20-allowance(0xdeadbeef 0xdeadc0de 0xdeaddead);", 3, 1, 2);
//     }

//     /// Test that operand is disallowed.
//     function testOpERC20AllowanceNPEvalOperandDisallowed() external {
//         checkUnhappyParse(
//             "_: erc20-allowance<0>(0xdeadbeef 0xdeadc0de 0xdeaddead);",
//             abi.encodeWithSelector(UnexpectedOperand.selector)
//         );
//     }
// }
=======
// SPDX-License-Identifier: CAL
pragma solidity =0.8.25;

import {OpTest} from "test/abstract/OpTest.sol";
import {IntegrityCheckStateNP} from "src/lib/integrity/LibIntegrityCheckNP.sol";
import {Operand} from "rain.interpreter.interface/interface/unstable/IInterpreterV4.sol";
import {LibOpERC20Allowance} from "src/lib/op/erc20/LibOpERC20Allowance.sol";
import {IERC20} from "openzeppelin-contracts/contracts/token/ERC20/IERC20.sol";
import {UnexpectedOperand} from "src/error/ErrParse.sol";
import {LibOperand} from "test/lib/operand/LibOperand.sol";
import {IERC20Metadata} from "openzeppelin-contracts/contracts/token/ERC20/extensions/IERC20Metadata.sol";
import {FLAG_SATURATE, LibFixedPointDecimalScale} from "rain.math.fixedpoint/lib/LibFixedPointDecimalScale.sol";

/// @title LibOpERC20AllowanceTest
/// @notice Test the opcode for getting the allowance of an erc20 token.
contract LibOpERC20AllowanceTest is OpTest {
    function testOpERC20AllowanceNPIntegrity(IntegrityCheckStateNP memory state, Operand operand) external pure {
        (uint256 calcInputs, uint256 calcOutputs) = LibOpERC20Allowance.integrity(state, operand);

        assertEq(calcInputs, 3);
        assertEq(calcOutputs, 1);
    }

    function testOpERC20AllowanceNPRun(address token, address owner, address spender, uint256 allowance, uint8 decimals)
        external
    {
        assumeEtchable(token);
        vm.etch(token, hex"fe");

        uint256[] memory inputs = new uint256[](3);
        inputs[0] = uint256(uint160(token));
        inputs[1] = uint256(uint160(owner));
        inputs[2] = uint256(uint160(spender));
        Operand operand = LibOperand.build(3, 1, 0);

        vm.mockCall(token, abi.encodeWithSelector(IERC20.allowance.selector, owner, spender), abi.encode(allowance));
        // called once for reference, once for run
        vm.expectCall(token, abi.encodeWithSelector(IERC20.allowance.selector, owner, spender), 2);

        vm.mockCall(token, abi.encodeWithSelector(IERC20Metadata.decimals.selector), abi.encode(decimals));

        opReferenceCheck(
            opTestDefaultInterpreterState(),
            operand,
            LibOpERC20Allowance.referenceFn,
            LibOpERC20Allowance.integrity,
            LibOpERC20Allowance.run,
            inputs
        );
    }

    /// Test the eval of allowance parsed from a string.
    function testOpERC20AllowanceNPEvalHappy(uint256 allowance, uint8 decimals) external {
        vm.mockCall(
            address(0xdeadbeef),
            abi.encodeWithSelector(IERC20.allowance.selector, address(0xdeadc0de), address(0xdeaddead)),
            abi.encode(allowance)
        );
        vm.mockCall(address(0xdeadbeef), abi.encodeWithSelector(IERC20Metadata.decimals.selector), abi.encode(decimals));
        allowance = LibFixedPointDecimalScale.scale18(allowance, decimals, FLAG_SATURATE);
        checkHappy(
            "_: erc20-allowance(0xdeadbeef 0xdeadc0de 0xdeaddead);", allowance, "0xdeadbeef 0xdeadc0de 0xdeaddead"
        );
    }

    /// Test that a allowance with bad inputs fails integrity.
    function testOpERC20AllowanceNPEvalZeroInputs() external {
        checkBadInputs("_: erc20-allowance();", 0, 3, 0);
    }

    function testOpERC20AllowanceNPEvalOneInput() external {
        checkBadInputs("_: erc20-allowance(0xdeadbeef);", 1, 3, 1);
    }

    function testOpERC20AllowanceNPEvalTwoInputs() external {
        checkBadInputs("_: erc20-allowance(0xdeadbeef 0xdeadc0de);", 2, 3, 2);
    }

    function testOpERC20AllowanceNPEvalFourInputs() external {
        checkBadInputs("_: erc20-allowance(0xdeadbeef 0xdeadc0de 0xdeaddead 0xdeaddead);", 4, 3, 4);
    }

    function testOpERC20AllowanceNPEvalZeroOutputs() external {
        checkBadOutputs(": erc20-allowance(0xdeadbeef 0xdeadc0de 0xdeaddead);", 3, 1, 0);
    }

    function testOpERC20AllowanceNPEvalTwoOutputs() external {
        checkBadOutputs("_ _: erc20-allowance(0xdeadbeef 0xdeadc0de 0xdeaddead);", 3, 1, 2);
    }

    /// Test that operand is disallowed.
    function testOpERC20AllowanceNPEvalOperandDisallowed() external {
        checkUnhappyParse(
            "_: erc20-allowance<0>(0xdeadbeef 0xdeadc0de 0xdeaddead);",
            abi.encodeWithSelector(UnexpectedOperand.selector)
        );
    }
}
>>>>>>> 7e20770c
<|MERGE_RESOLUTION|>--- conflicted
+++ resolved
@@ -1,4 +1,3 @@
-<<<<<<< HEAD
 // // SPDX-License-Identifier: CAL
 // pragma solidity =0.8.25;
 
@@ -15,7 +14,7 @@
 // /// @title LibOpERC20AllowanceTest
 // /// @notice Test the opcode for getting the allowance of an erc20 token.
 // contract LibOpERC20AllowanceTest is OpTest {
-//     function testOpERC20AllowanceNPIntegrity(IntegrityCheckStateNP memory state, Operand operand) external {
+//     function testOpERC20AllowanceNPIntegrity(IntegrityCheckStateNP memory state, Operand operand) external pure {
 //         (uint256 calcInputs, uint256 calcOutputs) = LibOpERC20Allowance.integrity(state, operand);
 
 //         assertEq(calcInputs, 3);
@@ -96,104 +95,4 @@
 //             abi.encodeWithSelector(UnexpectedOperand.selector)
 //         );
 //     }
-// }
-=======
-// SPDX-License-Identifier: CAL
-pragma solidity =0.8.25;
-
-import {OpTest} from "test/abstract/OpTest.sol";
-import {IntegrityCheckStateNP} from "src/lib/integrity/LibIntegrityCheckNP.sol";
-import {Operand} from "rain.interpreter.interface/interface/unstable/IInterpreterV4.sol";
-import {LibOpERC20Allowance} from "src/lib/op/erc20/LibOpERC20Allowance.sol";
-import {IERC20} from "openzeppelin-contracts/contracts/token/ERC20/IERC20.sol";
-import {UnexpectedOperand} from "src/error/ErrParse.sol";
-import {LibOperand} from "test/lib/operand/LibOperand.sol";
-import {IERC20Metadata} from "openzeppelin-contracts/contracts/token/ERC20/extensions/IERC20Metadata.sol";
-import {FLAG_SATURATE, LibFixedPointDecimalScale} from "rain.math.fixedpoint/lib/LibFixedPointDecimalScale.sol";
-
-/// @title LibOpERC20AllowanceTest
-/// @notice Test the opcode for getting the allowance of an erc20 token.
-contract LibOpERC20AllowanceTest is OpTest {
-    function testOpERC20AllowanceNPIntegrity(IntegrityCheckStateNP memory state, Operand operand) external pure {
-        (uint256 calcInputs, uint256 calcOutputs) = LibOpERC20Allowance.integrity(state, operand);
-
-        assertEq(calcInputs, 3);
-        assertEq(calcOutputs, 1);
-    }
-
-    function testOpERC20AllowanceNPRun(address token, address owner, address spender, uint256 allowance, uint8 decimals)
-        external
-    {
-        assumeEtchable(token);
-        vm.etch(token, hex"fe");
-
-        uint256[] memory inputs = new uint256[](3);
-        inputs[0] = uint256(uint160(token));
-        inputs[1] = uint256(uint160(owner));
-        inputs[2] = uint256(uint160(spender));
-        Operand operand = LibOperand.build(3, 1, 0);
-
-        vm.mockCall(token, abi.encodeWithSelector(IERC20.allowance.selector, owner, spender), abi.encode(allowance));
-        // called once for reference, once for run
-        vm.expectCall(token, abi.encodeWithSelector(IERC20.allowance.selector, owner, spender), 2);
-
-        vm.mockCall(token, abi.encodeWithSelector(IERC20Metadata.decimals.selector), abi.encode(decimals));
-
-        opReferenceCheck(
-            opTestDefaultInterpreterState(),
-            operand,
-            LibOpERC20Allowance.referenceFn,
-            LibOpERC20Allowance.integrity,
-            LibOpERC20Allowance.run,
-            inputs
-        );
-    }
-
-    /// Test the eval of allowance parsed from a string.
-    function testOpERC20AllowanceNPEvalHappy(uint256 allowance, uint8 decimals) external {
-        vm.mockCall(
-            address(0xdeadbeef),
-            abi.encodeWithSelector(IERC20.allowance.selector, address(0xdeadc0de), address(0xdeaddead)),
-            abi.encode(allowance)
-        );
-        vm.mockCall(address(0xdeadbeef), abi.encodeWithSelector(IERC20Metadata.decimals.selector), abi.encode(decimals));
-        allowance = LibFixedPointDecimalScale.scale18(allowance, decimals, FLAG_SATURATE);
-        checkHappy(
-            "_: erc20-allowance(0xdeadbeef 0xdeadc0de 0xdeaddead);", allowance, "0xdeadbeef 0xdeadc0de 0xdeaddead"
-        );
-    }
-
-    /// Test that a allowance with bad inputs fails integrity.
-    function testOpERC20AllowanceNPEvalZeroInputs() external {
-        checkBadInputs("_: erc20-allowance();", 0, 3, 0);
-    }
-
-    function testOpERC20AllowanceNPEvalOneInput() external {
-        checkBadInputs("_: erc20-allowance(0xdeadbeef);", 1, 3, 1);
-    }
-
-    function testOpERC20AllowanceNPEvalTwoInputs() external {
-        checkBadInputs("_: erc20-allowance(0xdeadbeef 0xdeadc0de);", 2, 3, 2);
-    }
-
-    function testOpERC20AllowanceNPEvalFourInputs() external {
-        checkBadInputs("_: erc20-allowance(0xdeadbeef 0xdeadc0de 0xdeaddead 0xdeaddead);", 4, 3, 4);
-    }
-
-    function testOpERC20AllowanceNPEvalZeroOutputs() external {
-        checkBadOutputs(": erc20-allowance(0xdeadbeef 0xdeadc0de 0xdeaddead);", 3, 1, 0);
-    }
-
-    function testOpERC20AllowanceNPEvalTwoOutputs() external {
-        checkBadOutputs("_ _: erc20-allowance(0xdeadbeef 0xdeadc0de 0xdeaddead);", 3, 1, 2);
-    }
-
-    /// Test that operand is disallowed.
-    function testOpERC20AllowanceNPEvalOperandDisallowed() external {
-        checkUnhappyParse(
-            "_: erc20-allowance<0>(0xdeadbeef 0xdeadc0de 0xdeaddead);",
-            abi.encodeWithSelector(UnexpectedOperand.selector)
-        );
-    }
-}
->>>>>>> 7e20770c
+// }