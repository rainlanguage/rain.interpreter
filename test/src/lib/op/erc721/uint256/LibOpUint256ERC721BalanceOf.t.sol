--- conflicted
+++ resolved
@@ -1,25 +1,24 @@
-<<<<<<< HEAD
-// // SPDX-License-Identifier: CAL
-// pragma solidity =0.8.25;
+// // // SPDX-License-Identifier: CAL
+// // pragma solidity =0.8.25;
 
-// import {OpTest} from "test/abstract/OpTest.sol";
-// import {IntegrityCheckStateNP, BadOpInputsLength} from "src/lib/integrity/LibIntegrityCheckNP.sol";
-// import {LibOpUint256ERC721BalanceOf} from "src/lib/op/erc721/uint256/LibOpUint256ERC721BalanceOf.sol";
-// import {IERC721} from "openzeppelin-contracts/contracts/token/ERC721/IERC721.sol";
-// import {
-//     IInterpreterV4,
-//     FullyQualifiedNamespace,
-//     Operand,
-//     SourceIndexV2,
-//     EvalV4
-// } from "rain.interpreter.interface/interface/unstable/IInterpreterV4.sol";
-// import {IInterpreterStoreV2} from "rain.interpreter.interface/interface/IInterpreterStoreV2.sol";
-// import {LibContext} from "rain.interpreter.interface/lib/caller/LibContext.sol";
-// import {SignedContextV1} from "rain.interpreter.interface/interface/IInterpreterCallerV3.sol";
-// import {UnexpectedOperand} from "src/error/ErrParse.sol";
-// import {LibOperand} from "test/lib/operand/LibOperand.sol";
+// // import {OpTest} from "test/abstract/OpTest.sol";
+// // import {IntegrityCheckStateNP, BadOpInputsLength} from "src/lib/integrity/LibIntegrityCheckNP.sol";
+// // import {LibOpUint256ERC721BalanceOf} from "src/lib/op/erc721/uint256/LibOpUint256ERC721BalanceOf.sol";
+// // import {IERC721} from "openzeppelin-contracts/contracts/token/ERC721/IERC721.sol";
+// // import {
+// //     IInterpreterV4,
+// //     FullyQualifiedNamespace,
+// //     Operand,
+// //     SourceIndexV2,
+// //     EvalV4
+// // } from "rain.interpreter.interface/interface/unstable/IInterpreterV4.sol";
+// // import {IInterpreterStoreV2} from "rain.interpreter.interface/interface/IInterpreterStoreV2.sol";
+// // import {LibContext} from "rain.interpreter.interface/lib/caller/LibContext.sol";
+// // import {SignedContextV1} from "rain.interpreter.interface/interface/IInterpreterCallerV3.sol";
+// // import {UnexpectedOperand} from "src/error/ErrParse.sol";
+// // import {LibOperand} from "test/lib/operand/LibOperand.sol";
 
-// import {Strings} from "openzeppelin-contracts/contracts/utils/Strings.sol";
+// // import {Strings} from "openzeppelin-contracts/contracts/utils/Strings.sol";
 
 // /// @title LibOpUint256ERC721BalanceOfTest
 // /// @notice Test the opcode for getting the balance of an erc721 token.
@@ -29,259 +28,115 @@
 //         uint8 inputs,
 //         uint8 outputs,
 //         uint16 operandData
-//     ) external {
+//     ) external pure {
 //         inputs = uint8(bound(inputs, 0, 0x0F));
 //         outputs = uint8(bound(outputs, 0, 0x0F));
 //         (uint256 calcInputs, uint256 calcOutputs) =
 //             LibOpUint256ERC721BalanceOf.integrity(state, LibOperand.build(inputs, outputs, operandData));
 
-//         assertEq(calcInputs, 2);
-//         assertEq(calcOutputs, 1);
-//     }
+// //         assertEq(calcInputs, 2);
+// //         assertEq(calcOutputs, 1);
+// //     }
 
-//     function testOpERC721BalanceOfRun(address token, address account, uint256 balance, uint16 operandData) external {
-//         assumeEtchable(token);
-//         vm.etch(token, hex"fe");
+// //     function testOpERC721BalanceOfRun(address token, address account, uint256 balance, uint16 operandData) external {
+// //         assumeEtchable(token);
+// //         vm.etch(token, hex"fe");
 
-//         uint256[] memory inputs = new uint256[](2);
-//         inputs[0] = uint256(uint160(token));
-//         inputs[1] = uint256(uint160(account));
-//         Operand operand = LibOperand.build(2, 1, operandData);
+// //         uint256[] memory inputs = new uint256[](2);
+// //         inputs[0] = uint256(uint160(token));
+// //         inputs[1] = uint256(uint160(account));
+// //         Operand operand = LibOperand.build(2, 1, operandData);
 
-//         // invalid token
-//         vm.mockCall(token, abi.encodeWithSelector(IERC721.balanceOf.selector, account), abi.encode(balance));
-//         // called once for reference, once for run
-//         vm.expectCall(token, abi.encodeWithSelector(IERC721.balanceOf.selector, account), 2);
+// //         // invalid token
+// //         vm.mockCall(token, abi.encodeWithSelector(IERC721.balanceOf.selector, account), abi.encode(balance));
+// //         // called once for reference, once for run
+// //         vm.expectCall(token, abi.encodeWithSelector(IERC721.balanceOf.selector, account), 2);
 
-//         opReferenceCheck(
-//             opTestDefaultInterpreterState(),
-//             operand,
-//             LibOpUint256ERC721BalanceOf.referenceFn,
-//             LibOpUint256ERC721BalanceOf.integrity,
-//             LibOpUint256ERC721BalanceOf.run,
-//             inputs
-//         );
-//     }
+// //         opReferenceCheck(
+// //             opTestDefaultInterpreterState(),
+// //             operand,
+// //             LibOpUint256ERC721BalanceOf.referenceFn,
+// //             LibOpUint256ERC721BalanceOf.integrity,
+// //             LibOpUint256ERC721BalanceOf.run,
+// //             inputs
+// //         );
+// //     }
 
-//     function testOpERC721BalanceOfEvalHappy(address token, address account, uint256 balance) public {
-//         bytes memory bytecode = iDeployer.parse2(
-//             bytes(
-//                 string.concat(
-//                     "_: uint256-erc721-balance-of(", Strings.toHexString(token), " ", Strings.toHexString(account), ");"
-//                 )
-//             )
-//         );
+// //     function testOpERC721BalanceOfEvalHappy(address token, address account, uint256 balance) public {
+// //         bytes memory bytecode = iDeployer.parse2(
+// //             bytes(
+// //                 string.concat(
+// //                     "_: uint256-erc721-balance-of(", Strings.toHexString(token), " ", Strings.toHexString(account), ");"
+// //                 )
+// //             )
+// //         );
 
-//         assumeEtchable(token);
-//         vm.etch(token, hex"fe");
-//         vm.mockCall(token, abi.encodeWithSelector(IERC721.balanceOf.selector, account), abi.encode(balance));
-//         vm.expectCall(token, abi.encodeWithSelector(IERC721.balanceOf.selector, account), 1);
+// //         assumeEtchable(token);
+// //         vm.etch(token, hex"fe");
+// //         vm.mockCall(token, abi.encodeWithSelector(IERC721.balanceOf.selector, account), abi.encode(balance));
+// //         vm.expectCall(token, abi.encodeWithSelector(IERC721.balanceOf.selector, account), 1);
 
-//         (uint256[] memory stack, uint256[] memory kvs) = iInterpreter.eval4(
-//             EvalV4({
-//                 store: iStore,
-//                 namespace: FullyQualifiedNamespace.wrap(0),
-//                 bytecode: bytecode,
-//                 sourceIndex: SourceIndexV2.wrap(0),
-//                 context: LibContext.build(new uint256[][](0), new SignedContextV1[](0)),
-//                 inputs: new uint256[](0),
-//                 stateOverlay: new uint256[](0)
-//             })
-//         );
-//         assertEq(stack.length, 1);
-//         assertEq(stack[0], balance);
-//         assertEq(kvs.length, 0);
-//     }
+// //         (uint256[] memory stack, uint256[] memory kvs) = iInterpreter.eval4(
+// //             EvalV4({
+// //                 store: iStore,
+// //                 namespace: FullyQualifiedNamespace.wrap(0),
+// //                 bytecode: bytecode,
+// //                 sourceIndex: SourceIndexV2.wrap(0),
+// //                 context: LibContext.build(new uint256[][](0), new SignedContextV1[](0)),
+// //                 inputs: new uint256[](0),
+// //                 stateOverlay: new uint256[](0)
+// //             })
+// //         );
+// //         assertEq(stack.length, 1);
+// //         assertEq(stack[0], balance);
+// //         assertEq(kvs.length, 0);
+// //     }
 
-//     /// Test that balance of without inputs fails integrity check.
-//     function testOpERC721BalanceOfIntegrityFail0() external {
-//         vm.expectRevert(abi.encodeWithSelector(BadOpInputsLength.selector, 0, 2, 0));
-//         bytes memory bytecode = iDeployer.parse2("_: uint256-erc721-balance-of();");
-//         (bytecode);
-//     }
+// //     /// Test that balance of without inputs fails integrity check.
+// //     function testOpERC721BalanceOfIntegrityFail0() external {
+// //         vm.expectRevert(abi.encodeWithSelector(BadOpInputsLength.selector, 0, 2, 0));
+// //         bytes memory bytecode = iDeployer.parse2("_: uint256-erc721-balance-of();");
+// //         (bytecode);
+// //     }
 
-//     /// Test that balance of with one input fails integrity check.
-//     function testOpERC721BalanceOfIntegrityFail1() external {
-//         vm.expectRevert(abi.encodeWithSelector(BadOpInputsLength.selector, 1, 2, 1));
-//         bytes memory bytecode = iDeployer.parse2("_: uint256-erc721-balance-of(0x00);");
-//         (bytecode);
-//     }
+// //     /// Test that balance of with one input fails integrity check.
+// //     function testOpERC721BalanceOfIntegrityFail1() external {
+// //         vm.expectRevert(abi.encodeWithSelector(BadOpInputsLength.selector, 1, 2, 1));
+// //         bytes memory bytecode = iDeployer.parse2("_: uint256-erc721-balance-of(0x00);");
+// //         (bytecode);
+// //     }
 
-//     /// Test that balance of with three inputs fails integrity check.
-//     function testOpERC721BalanceOfIntegrityFail3() external {
-//         vm.expectRevert(abi.encodeWithSelector(BadOpInputsLength.selector, 3, 2, 3));
-//         bytes memory bytecode = iDeployer.parse2("_: uint256-erc721-balance-of(0x00 0x01 0x02);");
-//         (bytecode);
-//     }
+// //     /// Test that balance of with three inputs fails integrity check.
+// //     function testOpERC721BalanceOfIntegrityFail3() external {
+// //         vm.expectRevert(abi.encodeWithSelector(BadOpInputsLength.selector, 3, 2, 3));
+// //         bytes memory bytecode = iDeployer.parse2("_: uint256-erc721-balance-of(0x00 0x01 0x02);");
+// //         (bytecode);
+// //     }
 
-//     /// Test that operand fails integrity check.
-//     function testOpERC721BalanceOfIntegrityFailOperand() external {
-//         vm.expectRevert(abi.encodeWithSelector(UnexpectedOperand.selector));
-//         bytes memory bytecode = iDeployer.parse2("_: uint256-erc721-balance-of<0>(0x00 0x01);");
-//         (bytecode);
-//     }
+// //     /// Test that operand fails integrity check.
+// //     function testOpERC721BalanceOfIntegrityFailOperand() external {
+// //         vm.expectRevert(abi.encodeWithSelector(UnexpectedOperand.selector));
+// //         bytes memory bytecode = iDeployer.parse2("_: uint256-erc721-balance-of<0>(0x00 0x01);");
+// //         (bytecode);
+// //     }
 
-//     function testOpERC721BalanceOfZeroInputs() external {
-//         checkBadInputs("_: uint256-erc721-balance-of();", 0, 2, 0);
-//     }
+// //     function testOpERC721BalanceOfZeroInputs() external {
+// //         checkBadInputs("_: uint256-erc721-balance-of();", 0, 2, 0);
+// //     }
 
-//     function testOpERC721BalanceOfOneInput() external {
-//         checkBadInputs("_: uint256-erc721-balance-of(0x00);", 1, 2, 1);
-//     }
+// //     function testOpERC721BalanceOfOneInput() external {
+// //         checkBadInputs("_: uint256-erc721-balance-of(0x00);", 1, 2, 1);
+// //     }
 
-//     function testOpERC721BalanceOfThreeInputs() external {
-//         checkBadInputs("_: uint256-erc721-balance-of(0x00 0x01 0x02);", 3, 2, 3);
-//     }
+// //     function testOpERC721BalanceOfThreeInputs() external {
+// //         checkBadInputs("_: uint256-erc721-balance-of(0x00 0x01 0x02);", 3, 2, 3);
+// //     }
 
-//     function testOpERC721BalanceOfZeroOutputs() external {
-//         checkBadOutputs(": uint256-erc721-balance-of(0x00 0x01);", 2, 1, 0);
-//     }
+// //     function testOpERC721BalanceOfZeroOutputs() external {
+// //         checkBadOutputs(": uint256-erc721-balance-of(0x00 0x01);", 2, 1, 0);
+// //     }
 
-//     function testOpERC721BalanceOfTwoOutputs() external {
-//         checkBadOutputs("_ _: uint256-erc721-balance-of(0x00 0x01);", 2, 1, 2);
-//     }
-// }
-=======
-// SPDX-License-Identifier: CAL
-pragma solidity =0.8.25;
-
-import {OpTest} from "test/abstract/OpTest.sol";
-import {IntegrityCheckStateNP, BadOpInputsLength} from "src/lib/integrity/LibIntegrityCheckNP.sol";
-import {LibOpUint256ERC721BalanceOf} from "src/lib/op/erc721/uint256/LibOpUint256ERC721BalanceOf.sol";
-import {IERC721} from "openzeppelin-contracts/contracts/token/ERC721/IERC721.sol";
-import {
-    IInterpreterV4,
-    FullyQualifiedNamespace,
-    Operand,
-    SourceIndexV2,
-    EvalV4
-} from "rain.interpreter.interface/interface/unstable/IInterpreterV4.sol";
-import {IInterpreterStoreV2} from "rain.interpreter.interface/interface/IInterpreterStoreV2.sol";
-import {LibContext} from "rain.interpreter.interface/lib/caller/LibContext.sol";
-import {SignedContextV1} from "rain.interpreter.interface/interface/IInterpreterCallerV3.sol";
-import {UnexpectedOperand} from "src/error/ErrParse.sol";
-import {LibOperand} from "test/lib/operand/LibOperand.sol";
-
-import {Strings} from "openzeppelin-contracts/contracts/utils/Strings.sol";
-
-/// @title LibOpUint256ERC721BalanceOfTest
-/// @notice Test the opcode for getting the balance of an erc721 token.
-contract LibOpUint256ERC721BalanceOfTest is OpTest {
-    function testOpERC721BalanceOfIntegrity(
-        IntegrityCheckStateNP memory state,
-        uint8 inputs,
-        uint8 outputs,
-        uint16 operandData
-    ) external pure {
-        inputs = uint8(bound(inputs, 0, 0x0F));
-        outputs = uint8(bound(outputs, 0, 0x0F));
-        (uint256 calcInputs, uint256 calcOutputs) =
-            LibOpUint256ERC721BalanceOf.integrity(state, LibOperand.build(inputs, outputs, operandData));
-
-        assertEq(calcInputs, 2);
-        assertEq(calcOutputs, 1);
-    }
-
-    function testOpERC721BalanceOfRun(address token, address account, uint256 balance, uint16 operandData) external {
-        assumeEtchable(token);
-        vm.etch(token, hex"fe");
-
-        uint256[] memory inputs = new uint256[](2);
-        inputs[0] = uint256(uint160(token));
-        inputs[1] = uint256(uint160(account));
-        Operand operand = LibOperand.build(2, 1, operandData);
-
-        // invalid token
-        vm.mockCall(token, abi.encodeWithSelector(IERC721.balanceOf.selector, account), abi.encode(balance));
-        // called once for reference, once for run
-        vm.expectCall(token, abi.encodeWithSelector(IERC721.balanceOf.selector, account), 2);
-
-        opReferenceCheck(
-            opTestDefaultInterpreterState(),
-            operand,
-            LibOpUint256ERC721BalanceOf.referenceFn,
-            LibOpUint256ERC721BalanceOf.integrity,
-            LibOpUint256ERC721BalanceOf.run,
-            inputs
-        );
-    }
-
-    function testOpERC721BalanceOfEvalHappy(address token, address account, uint256 balance) public {
-        bytes memory bytecode = iDeployer.parse2(
-            bytes(
-                string.concat(
-                    "_: uint256-erc721-balance-of(", Strings.toHexString(token), " ", Strings.toHexString(account), ");"
-                )
-            )
-        );
-
-        assumeEtchable(token);
-        vm.etch(token, hex"fe");
-        vm.mockCall(token, abi.encodeWithSelector(IERC721.balanceOf.selector, account), abi.encode(balance));
-        vm.expectCall(token, abi.encodeWithSelector(IERC721.balanceOf.selector, account), 1);
-
-        (uint256[] memory stack, uint256[] memory kvs) = iInterpreter.eval4(
-            EvalV4({
-                store: iStore,
-                namespace: FullyQualifiedNamespace.wrap(0),
-                bytecode: bytecode,
-                sourceIndex: SourceIndexV2.wrap(0),
-                context: LibContext.build(new uint256[][](0), new SignedContextV1[](0)),
-                inputs: new uint256[](0),
-                stateOverlay: new uint256[](0)
-            })
-        );
-        assertEq(stack.length, 1);
-        assertEq(stack[0], balance);
-        assertEq(kvs.length, 0);
-    }
-
-    /// Test that balance of without inputs fails integrity check.
-    function testOpERC721BalanceOfIntegrityFail0() external {
-        vm.expectRevert(abi.encodeWithSelector(BadOpInputsLength.selector, 0, 2, 0));
-        bytes memory bytecode = iDeployer.parse2("_: uint256-erc721-balance-of();");
-        (bytecode);
-    }
-
-    /// Test that balance of with one input fails integrity check.
-    function testOpERC721BalanceOfIntegrityFail1() external {
-        vm.expectRevert(abi.encodeWithSelector(BadOpInputsLength.selector, 1, 2, 1));
-        bytes memory bytecode = iDeployer.parse2("_: uint256-erc721-balance-of(0x00);");
-        (bytecode);
-    }
-
-    /// Test that balance of with three inputs fails integrity check.
-    function testOpERC721BalanceOfIntegrityFail3() external {
-        vm.expectRevert(abi.encodeWithSelector(BadOpInputsLength.selector, 3, 2, 3));
-        bytes memory bytecode = iDeployer.parse2("_: uint256-erc721-balance-of(0x00 0x01 0x02);");
-        (bytecode);
-    }
-
-    /// Test that operand fails integrity check.
-    function testOpERC721BalanceOfIntegrityFailOperand() external {
-        vm.expectRevert(abi.encodeWithSelector(UnexpectedOperand.selector));
-        bytes memory bytecode = iDeployer.parse2("_: uint256-erc721-balance-of<0>(0x00 0x01);");
-        (bytecode);
-    }
-
-    function testOpERC721BalanceOfZeroInputs() external {
-        checkBadInputs("_: uint256-erc721-balance-of();", 0, 2, 0);
-    }
-
-    function testOpERC721BalanceOfOneInput() external {
-        checkBadInputs("_: uint256-erc721-balance-of(0x00);", 1, 2, 1);
-    }
-
-    function testOpERC721BalanceOfThreeInputs() external {
-        checkBadInputs("_: uint256-erc721-balance-of(0x00 0x01 0x02);", 3, 2, 3);
-    }
-
-    function testOpERC721BalanceOfZeroOutputs() external {
-        checkBadOutputs(": uint256-erc721-balance-of(0x00 0x01);", 2, 1, 0);
-    }
-
-    function testOpERC721BalanceOfTwoOutputs() external {
-        checkBadOutputs("_ _: uint256-erc721-balance-of(0x00 0x01);", 2, 1, 2);
-    }
-}
->>>>>>> 7e20770c
+// //     function testOpERC721BalanceOfTwoOutputs() external {
+// //         checkBadOutputs("_ _: uint256-erc721-balance-of(0x00 0x01);", 2, 1, 2);
+// //     }
+// // }