// SPDX-License-Identifier: CAL
pragma solidity =0.8.19;

import {LibConvert} from "rain.lib.typecast/LibConvert.sol";
import {BadDynamicLength} from "../error/ErrOpList.sol";
import {BaseRainterpreterExternNPE2, Operand} from "../abstract/BaseRainterpreterExternNPE2.sol";
import {BaseRainterpreterSubParserNPE2} from "../abstract/BaseRainterpreterSubParserNPE2.sol";
import {LibExtern, EncodedExternDispatch} from "../lib/extern/LibExtern.sol";
import {IInterpreterExternV3} from "../interface/unstable/IInterpreterExternV3.sol";
import {LibSubParse} from "../lib/parse/LibSubParse.sol";
import {AuthoringMetaV2} from "../interface/IParserV1.sol";
import {LibParseState, ParseState} from "../lib/parse/LibParseState.sol";
import {LibParseOperand} from "../lib/parse/LibParseOperand.sol";
import {LibParseLiteral} from "../lib/parse/literal/LibParseLiteral.sol";
import {COMPATIBLITY_V2} from "../interface/unstable/ISubParserV2.sol";
import {LibParseLiteralDecimal} from "../lib/parse/literal/LibParseLiteralDecimal.sol";

/// @dev The number of subparser functions available to the parser. This is NOT
/// 1:1 with the number of opcodes provided by the extern component of this
/// contract. It is possible to subparse words into opcodes that run entirely
/// within the interpreter, and do not have an associated extern dispatch.
uint256 constant SUB_PARSER_WORD_PARSERS_LENGTH = 2;

/// @dev Real function pointers to the sub parser functions that produce the
/// bytecode that this contract knows about. This is both constructing the extern
/// bytecode that dials back into this contract at eval time, and creating
/// to things that happen entirely on the interpreter such as well known
/// constants and references to the context grid.
<<<<<<< HEAD
bytes constant SUB_PARSER_WORD_PARSERS = hex"06fe0721";
=======
bytes constant SUB_PARSER_WORD_PARSERS = hex"06fb071e";
>>>>>>> ebbf2a26

/// @dev Real sub parser meta bytes that map parsed strings to the functions that
/// know how to parse those strings into opcodes for the main parser. Structured
/// identically to parse meta for the main parser.
bytes constant SUB_PARSER_PARSE_META =
    hex"0100000000000000000000000000000000000000000000000000000000400000000200ae37f501f2eec7";

/// @dev Real function pointers to the operand parsers that are available at
/// parse time, encoded into a single 256 bit word. Each 2 bytes starting from
<<<<<<< HEAD
/// the rightmost position is a pointer to an operand parser function. In the
/// future this is likely to be removed, or refactored to value handling only
/// rather than parsing.
bytes constant SUB_PARSER_OPERAND_HANDLERS = hex"083e0883";

/// @dev Real function pointers to the literal parsers that are available at
/// parse time, encoded into a single 256 bit word. Each 2 bytes starting from
/// the rightmost position is a pointer to a literal parser function. In the
/// future this is likely to be removed, in favour of a dedicated literal parser
/// feature.
bytes constant SUB_PARSER_LITERAL_PARSERS = hex"080f";
=======
/// the rightmost position is a pointer to an operand parser function.
bytes constant SUB_PARSER_OPERAND_HANDLERS = hex"083b0880";

/// @dev Real function pointers to the literal parsers that are available at
/// parse time, encoded into a single 256 bit word. Each 2 bytes starting from
/// the rightmost position is a pointer to a literal parser function.
bytes constant SUB_PARSER_LITERAL_PARSERS = hex"080c";

/// @dev The number of literal parsers provided by the sub parser.
>>>>>>> ebbf2a26
uint256 constant SUB_PARSER_LITERAL_PARSERS_LENGTH = 1;

/// @dev The keyword for the repeat literal parser. The digit after this keyword
/// is the digit to repeat in the literal when it is parsed to a value.
bytes constant SUB_PARSER_LITERAL_REPEAT_KEYWORD = bytes("reference-extern-repeat-");

/// @dev The keyword for the repeat literal parser, as a bytes32.
bytes32 constant SUB_PARSER_LITERAL_REPEAT_KEYWORD_BYTES32 = bytes32(SUB_PARSER_LITERAL_REPEAT_KEYWORD);

/// @dev The number of bytes in the repeat literal keyword.
uint256 constant SUB_PARSER_LITERAL_REPEAT_KEYWORD_BYTES_LENGTH = 24;

/// @dev The mask to apply to the dispatch bytes when parsing to determin whether
/// the dispatch is for the repeat literal parser.
bytes32 constant SUB_PARSER_LITERAL_REPEAT_KEYWORD_MASK =
    bytes32(~((1 << (32 - SUB_PARSER_LITERAL_REPEAT_KEYWORD_BYTES_LENGTH) * 8) - 1));

/// @dev The index of the repeat literal parser in the literal parser function
/// pointers.
uint256 constant SUB_PARSER_LITERAL_REPEAT_INDEX = 0;

/// @dev Thrown when the repeat literal parser is not a single digit.
error InvalidRepeatCount(uint256 value);

/// @dev Real function pointers to the opcodes for the extern component of this
/// contract. These get run at eval time wehen the interpreter calls into the
/// contract as an `IInterpreterExternV3`.
<<<<<<< HEAD
bytes constant OPCODE_FUNCTION_POINTERS = hex"07c1";
=======
bytes constant OPCODE_FUNCTION_POINTERS = hex"07be";
>>>>>>> ebbf2a26

/// @dev Number of opcode function pointers available to run at eval time.
uint256 constant OPCODE_FUNCTION_POINTERS_LENGTH = 1;

/// @dev Real function pointers to the integrity checks for the extern component
/// of this contract. These get run at deploy time when the main integrity checks
/// are run, the extern opcode integrity on the deployer will delegate integrity
/// checks to the extern contract.
<<<<<<< HEAD
bytes constant INTEGRITY_FUNCTION_POINTERS = hex"0918";
=======
bytes constant INTEGRITY_FUNCTION_POINTERS = hex"0915";
>>>>>>> ebbf2a26

/// @dev Opcode index of the extern increment opcode. Needs to be manually kept
/// in sync with the extern opcode function pointers. Definitely write tests for
/// this to ensure a mismatch doesn't happen silently.
uint256 constant OP_INDEX_INCREMENT = 0;

/// @title LibExternOpIntIncNPE2
/// This is a library that mimics the op libraries elsewhere in this repo, but
/// structured to fit extern dispatching rather than internal logic. It is NOT
/// required to use this pattern, of libs outside the implementation contract,
/// but it MAY be convenient to do so, as the libs can be moved to dedicated
/// files, easily tested and reviewed directly, etc.
///
/// This op is a simple increment of every input by 1. It is used to demonstrate
/// handling both multiple inputs and outputs in extern dispatching logic.
library LibExternOpIntIncNPE2 {
    /// Running the extern increments every input by 1. By allowing many inputs
    /// we can test multi input/output logic is implemented correctly for
    /// externs.
    //slither-disable-next-line dead-code
    function run(Operand, uint256[] memory inputs) internal pure returns (uint256[] memory) {
        for (uint256 i = 0; i < inputs.length; i++) {
            ++inputs[i];
        }
        return inputs;
    }

    /// The integrity check for the extern increment opcode. The inputs and
    /// outputs are the same always.
    //slither-disable-next-line dead-code
    function integrity(Operand, uint256 inputs, uint256) internal pure returns (uint256, uint256) {
        return (inputs, inputs);
    }

    /// The sub parser for the extern increment opcode. It has no special logic
    /// so uses the default sub parser from `LibSubParse`.
    //slither-disable-next-line dead-code
    function subParser(uint256 constantsHeight, uint256 inputsByte, Operand operand)
        internal
        view
        returns (bool, bytes memory, uint256[] memory)
    {
        //slither-disable-next-line unused-return
        return LibSubParse.subParserExtern(
            IInterpreterExternV3(address(this)),
            constantsHeight,
            inputsByte,
            // Same number of outputs as inputs for inc.
            inputsByte,
            operand,
            OP_INDEX_INCREMENT
        );
    }
}

/// @title LibExternOpStackOperandNPE2
/// This is a library that mimics the op libraries elsewhere in this repo, but
/// structured to fit extern dispatching rather than internal logic. It is NOT
/// required to use this pattern, of libs outside the implementation contract,
/// but it MAY be convenient to do so, as the libs can be moved to dedicated
/// files, easily tested and reviewed directly, etc.
///
/// This op copies its operand value to the stack by copying it to the constants
/// array at parse time. This means that it doesn't exist as an externed opcode,
/// the interpreter will run it directly, therefore it has no `run` or
/// `integrity` logic, only a sub parser. This demonstrates both how to
/// implement constants, and handling operands in the sub parser.
library LibExternOpStackOperandNPE2 {
    //slither-disable-next-line dead-code
    function subParser(uint256 constantsHeight, uint256, Operand operand)
        internal
        pure
        returns (bool, bytes memory, uint256[] memory)
    {
        //slither-disable-next-line unused-return
        return LibSubParse.subParserConstant(constantsHeight, Operand.unwrap(operand));
    }
}

/// @title LibParseLiteralRepeat
/// This is a library that mimics the literal libraries elsewhere in this repo,
/// but structured to fit sub parsing rather than internal logic. It is NOT
/// required to use this pattern, of libs outside the implementation contract,
/// but it MAY be convenient to do so, as the libs can be moved to dedicated
/// files, easily tested and reviewed directly, etc.
///
/// This literal parser is a simple repeat literal parser. It is extremely
/// contrived and serves no real world purpose. It is used to demonstrate how
/// to implement a literal parser, including extracting a value from the
/// dispatch data and providing it to the parser.
///
/// The repeat literal parser takes a single digit as input, and repeats that
/// digit for every byte in the literal.
/// ```
/// /* 000 */
/// [reference-extern-repeat-0 abc]
/// /* 111 */
/// [reference-extern-repeat-1 cde]
/// /* 222 */
/// [reference-extern-repeat-2 zzz]
/// /* 333 */
/// [reference-extern-repeat-3 123]
/// ```
library LibParseLiteralRepeat {
<<<<<<< HEAD
    function parseRepeat(uint256 dispatchValue, uint256 cursor, uint256 end) internal pure returns (uint256) {
=======
    function parseRepeat(uint256 dispatchValue, uint256 cursor, uint256 end)
        internal
        pure
        returns (uint256)
    {
>>>>>>> ebbf2a26
        unchecked {
            uint256 value;
            uint256 length = end - cursor;
            for (uint256 i = 0; i < length; ++i) {
                value += dispatchValue * 10 ** i;
            }
            return value;
        }
    }
}

/// @title LibRainterpreterReferenceExternNPE2
/// This library allows code SEPARATE FROM the implementation contract to do
/// offchain processing of supporting data without needing to compile all this
/// information into the implementation contract. Any tooling that supports
/// solidity can read this data and expose it to end users.
library LibRainterpreterReferenceExternNPE2 {
    /// This mirrors the `authoringMeta` function in `LibAllStandardOps`. The
    /// goal is to produce a standard encoded `AuthoringMeta[]` that tooling can
    /// use to describe all the parseable words, that can be built directly into
    /// a useable parse meta with the standard libs. Note that the list of
    /// parseable words is not limited to the externs, the sub parser is free
    /// to define words that it then parses back into bytecode that is run by
    /// the interpreter itself.
    //slither-disable-next-line dead-code
    function authoringMetaV2() internal pure returns (bytes memory) {
        AuthoringMetaV2 memory lengthPlaceholder;
        AuthoringMetaV2[SUB_PARSER_WORD_PARSERS_LENGTH + 1] memory wordsFixed = [
            lengthPlaceholder,
            AuthoringMetaV2(
                "reference-extern-inc",
                "Demonstrates a sugared extern into the reference implementation that increments every input 1:1 with its outputs."
            ),
            AuthoringMetaV2(
                "reference-extern-stack-operand",
                "Demonstrates using the reference extern to put the operand of a word back into a constant opcode on the main interpreter, without any extern dispatch."
            )
        ];
        AuthoringMetaV2[] memory wordsDynamic;
        uint256 length = SUB_PARSER_WORD_PARSERS_LENGTH;
        assembly {
            wordsDynamic := wordsFixed
            mstore(wordsDynamic, length)
        }
        return abi.encode(wordsDynamic);
    }
}

/// @title RainterpreterReferenceExternNPE2
/// This is a reference implementation of BOTH the sub parser and extern
/// interfaces. It is NOT REQUIRED that these be one and the same. It is entirely
/// possible to implement standalone parsers and extern contracts that each
/// implement the relevant interface. In that case, the parser could construct
/// extern dispatches that encode the address of the extern contract, rather than
/// using `this` as the extern address.
///
/// Parser implementation
/// ---------------------
/// The parser implementation overrides all the virtual functions of the base
/// contracts. This is mandatory for the default implementation to work. The
/// implementation also builds function pointers to sub parsers, literals and
/// operands as external functions so that tooling can check that the constants
/// compiled internally into the contract match what they would be if dynamically
/// calculated. Any discprepancy there is definitely a critical issue that causes
/// undefined behaviour in production, so ALWAYS test this, preferably in an
/// automated way.
///
/// Extern implementation
/// ---------------------
/// The extern implementation overrides the virtual functions of the base
/// contracts. This is mandatory for the default implementation to work. The
/// implementation also builds function pointers to opcodes and integrity checks
/// as external functions so that tooling can check that the constants compiled
/// internally into the contract match what they would be if dynamically
/// calculated. Any discprepancy there is definitely a critical issue that causes
/// undefined behaviour in production, so ALWAYS test this, preferably in an
/// automated way.
contract RainterpreterReferenceExternNPE2 is BaseRainterpreterSubParserNPE2, BaseRainterpreterExternNPE2 {
    /// Overrides the base parse meta for sub parsing. Simply returns the known
    /// constant value, which should allow the compiler to optimise the entire
    /// function call away.
    function subParserParseMeta() internal pure virtual override returns (bytes memory) {
        return SUB_PARSER_PARSE_META;
    }

    /// Overrides the base function pointers for sub parsing. Simply returns the
    /// known constant value, which should allow the compiler to optimise the
    /// entire function call away.
    function subParserWordParsers() internal pure override returns (bytes memory) {
        return SUB_PARSER_WORD_PARSERS;
    }

    /// Overrides the base operand handlers for sub parsing. Simply returns the
    /// known constant value, which should allow the compiler to optimise the
    /// entire function call away.
    function subParserOperandHandlers() internal pure override returns (bytes memory) {
        return SUB_PARSER_OPERAND_HANDLERS;
    }

    /// Overrides the base literal parsers for sub parsing. Simply returns the
    /// known constant value, which should allow the compiler to optimise the
    /// entire function call away.
    function subParserLiteralParsers() internal pure override returns (bytes memory) {
        return SUB_PARSER_LITERAL_PARSERS;
    }

    /// Overrides the compatibility version for sub parsing. Simply returns the
    /// known constant value, which should allow the compiler to optimise the
    /// entire function call away.
    function subParserCompatibility() internal pure override returns (bytes32) {
        return COMPATIBLITY_V2;
    }

    /// Overrides the base function pointers for opcodes. Simply returns the
    /// known constant value, which should allow the compiler to optimise the
    /// entire function call away.
    function opcodeFunctionPointers() internal pure override returns (bytes memory) {
        return OPCODE_FUNCTION_POINTERS;
    }

    /// Overrides the base function pointers for integrity checks. Simply returns
    /// the known constant value, which should allow the compiler to optimise the
    /// entire function call away.
    function integrityFunctionPointers() internal pure override returns (bytes memory) {
        return INTEGRITY_FUNCTION_POINTERS;
    }

    /// The literal parsers are the same as the main parser.
    function buildSubParserLiteralParsers() external pure returns (bytes memory) {
        unchecked {
            function (uint256, uint256, uint256) internal pure returns (uint256) lengthPointer;
            uint256 length = SUB_PARSER_LITERAL_PARSERS_LENGTH;
            assembly ("memory-safe") {
                lengthPointer := length
            }
<<<<<<< HEAD
            function (uint256, uint256, uint256) internal pure returns (uint256)[SUB_PARSER_LITERAL_PARSERS_LENGTH + 1]
                memory parsersFixed = [lengthPointer, LibParseLiteralRepeat.parseRepeat];
=======
            function (uint256, uint256, uint256) internal pure returns (uint256)[SUB_PARSER_LITERAL_PARSERS_LENGTH
                + 1] memory parsersFixed = [lengthPointer, LibParseLiteralRepeat.parseRepeat];
>>>>>>> ebbf2a26
            uint256[] memory parsersDynamic;
            assembly {
                parsersDynamic := parsersFixed
            }
            // Sanity check that the dynamic length is correct. Should be an
            // unreachable error.
            if (parsersDynamic.length != length) {
                revert BadDynamicLength(parsersDynamic.length, length);
            }
            return LibConvert.unsafeTo16BitBytes(parsersDynamic);
        }
    }

    function matchSubParseLiteralDispatch(uint256 cursor, uint256 end)
        internal
        pure
        virtual
        override
        returns (bool, uint256, uint256)
    {
        unchecked {
            uint256 length = end - cursor;
            bytes32 word;
            assembly ("memory-safe") {
                word := mload(cursor)
            }
            if (
                length > SUB_PARSER_LITERAL_REPEAT_KEYWORD_BYTES_LENGTH
                    && (word & SUB_PARSER_LITERAL_REPEAT_KEYWORD_MASK) == SUB_PARSER_LITERAL_REPEAT_KEYWORD_BYTES32
            ) {
                ParseState memory state = LibParseState.newState("", "", "", "");
                // If we have a match on the keyword then the next chars MUST
                // be a decimal, otherwise it's an error.
                uint256 value;
                (cursor, value) = LibParseLiteralDecimal.parseDecimal(
                    state, cursor + SUB_PARSER_LITERAL_REPEAT_KEYWORD_BYTES_LENGTH, end
                );
                // We can only repeat a single digit.
                if (value > 9) {
                    revert InvalidRepeatCount(value);
                }

                return (true, SUB_PARSER_LITERAL_REPEAT_INDEX, value);
            } else {
                return (false, 0, 0);
            }
        }
    }

    /// There's only one operand parser for this implementation, the disallowed
    /// parser. We haven't implemented any words with meaningful operands yet.
    function buildSubParserOperandHandlers() external pure returns (bytes memory) {
        unchecked {
            function(uint256[] memory) internal pure returns (Operand) lengthPointer;
            uint256 length = SUB_PARSER_WORD_PARSERS_LENGTH;
            assembly ("memory-safe") {
                lengthPointer := length
            }
            function(uint256[] memory) internal pure returns (Operand)[SUB_PARSER_WORD_PARSERS_LENGTH + 1] memory
                handlersFixed =
                    [lengthPointer, LibParseOperand.handleOperandDisallowed, LibParseOperand.handleOperandSingleFull];
            uint256[] memory handlersDynamic;
            assembly {
                handlersDynamic := handlersFixed
            }
            // Sanity check that the dynamic length is correct. Should be an
            // unreachable error.
            if (handlersDynamic.length != length) {
                revert BadDynamicLength(handlersDynamic.length, length);
            }
            return LibConvert.unsafeTo16BitBytes(handlersDynamic);
        }
    }

    /// This mimics how `LibAllStandardOpsNP` builds bytes out of function
    /// pointers, but for sub parser functions. This is NOT intended to be
    /// called at runtime, instead tooling (e.g. the test suite) can call this
    /// function and compare it to `subParserFunctionPointers` to ensure they
    /// are in sync. This makes the runtime function pointer lookup much more
    /// gas efficient by allowing it to be constant. The reason this can't be
    /// done within the test itself is that the pointers need to be calculated
    /// relative to the bytecode of the current contract, not the test contract.
    function buildSubParserWordParsers() external pure returns (bytes memory) {
        unchecked {
            function(uint256, uint256, Operand) internal view returns (bool, bytes memory, uint256[] memory)
                lengthPointer;
            uint256 length = SUB_PARSER_WORD_PARSERS_LENGTH;
            assembly ("memory-safe") {
                lengthPointer := length
            }
            function(uint256, uint256, Operand) internal view returns (bool, bytes memory, uint256[] memory)[SUB_PARSER_WORD_PARSERS_LENGTH
                + 1] memory pointersFixed =
                    [lengthPointer, LibExternOpIntIncNPE2.subParser, LibExternOpStackOperandNPE2.subParser];
            uint256[] memory pointersDynamic;
            assembly {
                pointersDynamic := pointersFixed
            }
            // Sanity check that the dynamic length is correct. Should be an
            // unreachable error.
            if (pointersDynamic.length != length) {
                revert BadDynamicLength(pointersDynamic.length, length);
            }
            return LibConvert.unsafeTo16BitBytes(pointersDynamic);
        }
    }

    /// This mimics how LibAllStandardOpsNP builds function pointers for the
    /// Rainterpreter. The same pattern applies to externs but for a different
    /// function signature for each opcode. Call this function somehow, e.g. from
    /// within a test, and then copy the output into the
    /// `OPCODE_FUNCTION_POINTERS` if there is a mismatch. This makes the
    /// function pointer lookup much more gas efficient. The reason this can't be
    /// done within the test itself is that the pointers need to be calculated
    /// relative to the bytecode of the current contract, not the test contract.
    function buildOpcodeFunctionPointers() external pure returns (bytes memory) {
        unchecked {
            function(Operand, uint256[] memory) internal view returns (uint256[] memory) lengthPointer;
            uint256 length = OPCODE_FUNCTION_POINTERS_LENGTH;
            assembly ("memory-safe") {
                lengthPointer := length
            }
            function(Operand, uint256[] memory) internal view returns (uint256[] memory)[OPCODE_FUNCTION_POINTERS_LENGTH
                + 1] memory pointersFixed = [lengthPointer, LibExternOpIntIncNPE2.run];
            uint256[] memory pointersDynamic;
            assembly {
                pointersDynamic := pointersFixed
            }
            // Sanity check that the dynamic length is correct. Should be an
            // unreachable error.
            if (pointersDynamic.length != length) {
                revert BadDynamicLength(pointersDynamic.length, length);
            }
            return LibConvert.unsafeTo16BitBytes(pointersDynamic);
        }
    }

    /// This applies the same pattern to integrity function pointers as the
    /// opcode and parser function pointers on this same contract. Call this
    /// function somehow, e.g. from within a test, and then check there is no
    /// mismatch with the `INTEGRITY_FUNCTION_POINTERS` constant. This makes the
    /// function pointer lookup at runtime much more gas efficient by allowing
    /// it to be constant. The reason this can't be done within the test itself
    /// is that the pointers need to be calculated relative to the bytecode of
    /// the current contract, not the test contract.
    function buildIntegrityFunctionPointers() external pure returns (bytes memory) {
        unchecked {
            function(Operand, uint256, uint256) internal pure returns (uint256, uint256) lengthPointer;
            uint256 length = OPCODE_FUNCTION_POINTERS_LENGTH;
            assembly ("memory-safe") {
                lengthPointer := length
            }
            function(Operand, uint256, uint256) internal pure returns (uint256, uint256)[OPCODE_FUNCTION_POINTERS_LENGTH
                + 1] memory pointersFixed = [lengthPointer, LibExternOpIntIncNPE2.integrity];
            uint256[] memory pointersDynamic;
            assembly {
                pointersDynamic := pointersFixed
            }
            // Sanity check that the dynamic length is correct. Should be an
            // unreachable error.
            if (pointersDynamic.length != length) {
                revert BadDynamicLength(pointersDynamic.length, length);
            }
            return LibConvert.unsafeTo16BitBytes(pointersDynamic);
        }
    }

    /// This is only needed because the parser and extern base contracts both
    /// implement IERC165, and the compiler needs to be told how to resolve the
    /// ambiguity.
    /// @inheritdoc BaseRainterpreterSubParserNPE2
    function supportsInterface(bytes4 interfaceId)
        public
        view
        virtual
        override(BaseRainterpreterSubParserNPE2, BaseRainterpreterExternNPE2)
        returns (bool)
    {
        return super.supportsInterface(interfaceId);
    }
}<|MERGE_RESOLUTION|>--- conflicted
+++ resolved
@@ -26,11 +26,7 @@
 /// bytecode that dials back into this contract at eval time, and creating
 /// to things that happen entirely on the interpreter such as well known
 /// constants and references to the context grid.
-<<<<<<< HEAD
-bytes constant SUB_PARSER_WORD_PARSERS = hex"06fe0721";
-=======
 bytes constant SUB_PARSER_WORD_PARSERS = hex"06fb071e";
->>>>>>> ebbf2a26
 
 /// @dev Real sub parser meta bytes that map parsed strings to the functions that
 /// know how to parse those strings into opcodes for the main parser. Structured
@@ -40,19 +36,6 @@
 
 /// @dev Real function pointers to the operand parsers that are available at
 /// parse time, encoded into a single 256 bit word. Each 2 bytes starting from
-<<<<<<< HEAD
-/// the rightmost position is a pointer to an operand parser function. In the
-/// future this is likely to be removed, or refactored to value handling only
-/// rather than parsing.
-bytes constant SUB_PARSER_OPERAND_HANDLERS = hex"083e0883";
-
-/// @dev Real function pointers to the literal parsers that are available at
-/// parse time, encoded into a single 256 bit word. Each 2 bytes starting from
-/// the rightmost position is a pointer to a literal parser function. In the
-/// future this is likely to be removed, in favour of a dedicated literal parser
-/// feature.
-bytes constant SUB_PARSER_LITERAL_PARSERS = hex"080f";
-=======
 /// the rightmost position is a pointer to an operand parser function.
 bytes constant SUB_PARSER_OPERAND_HANDLERS = hex"083b0880";
 
@@ -62,7 +45,6 @@
 bytes constant SUB_PARSER_LITERAL_PARSERS = hex"080c";
 
 /// @dev The number of literal parsers provided by the sub parser.
->>>>>>> ebbf2a26
 uint256 constant SUB_PARSER_LITERAL_PARSERS_LENGTH = 1;
 
 /// @dev The keyword for the repeat literal parser. The digit after this keyword
@@ -90,11 +72,7 @@
 /// @dev Real function pointers to the opcodes for the extern component of this
 /// contract. These get run at eval time wehen the interpreter calls into the
 /// contract as an `IInterpreterExternV3`.
-<<<<<<< HEAD
-bytes constant OPCODE_FUNCTION_POINTERS = hex"07c1";
-=======
 bytes constant OPCODE_FUNCTION_POINTERS = hex"07be";
->>>>>>> ebbf2a26
 
 /// @dev Number of opcode function pointers available to run at eval time.
 uint256 constant OPCODE_FUNCTION_POINTERS_LENGTH = 1;
@@ -103,11 +81,7 @@
 /// of this contract. These get run at deploy time when the main integrity checks
 /// are run, the extern opcode integrity on the deployer will delegate integrity
 /// checks to the extern contract.
-<<<<<<< HEAD
-bytes constant INTEGRITY_FUNCTION_POINTERS = hex"0918";
-=======
 bytes constant INTEGRITY_FUNCTION_POINTERS = hex"0915";
->>>>>>> ebbf2a26
 
 /// @dev Opcode index of the extern increment opcode. Needs to be manually kept
 /// in sync with the extern opcode function pointers. Definitely write tests for
@@ -212,15 +186,11 @@
 /// [reference-extern-repeat-3 123]
 /// ```
 library LibParseLiteralRepeat {
-<<<<<<< HEAD
-    function parseRepeat(uint256 dispatchValue, uint256 cursor, uint256 end) internal pure returns (uint256) {
-=======
     function parseRepeat(uint256 dispatchValue, uint256 cursor, uint256 end)
         internal
         pure
         returns (uint256)
     {
->>>>>>> ebbf2a26
         unchecked {
             uint256 value;
             uint256 length = end - cursor;
@@ -356,13 +326,8 @@
             assembly ("memory-safe") {
                 lengthPointer := length
             }
-<<<<<<< HEAD
-            function (uint256, uint256, uint256) internal pure returns (uint256)[SUB_PARSER_LITERAL_PARSERS_LENGTH + 1]
-                memory parsersFixed = [lengthPointer, LibParseLiteralRepeat.parseRepeat];
-=======
             function (uint256, uint256, uint256) internal pure returns (uint256)[SUB_PARSER_LITERAL_PARSERS_LENGTH
                 + 1] memory parsersFixed = [lengthPointer, LibParseLiteralRepeat.parseRepeat];
->>>>>>> ebbf2a26
             uint256[] memory parsersDynamic;
             assembly {
                 parsersDynamic := parsersFixed
