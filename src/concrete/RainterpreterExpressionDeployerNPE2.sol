--- conflicted
+++ resolved
@@ -16,16 +16,9 @@
     UnexpectedParserBytecodeHash,
     UnexpectedPointers
 } from "../error/ErrDeploy.sol";
-<<<<<<< HEAD
 import {IInterpreterStoreV2} from "rain.interpreter.interface/interface/IInterpreterStoreV2.sol";
 import {IDescribedByMetaV1} from "rain.metadata/interface/unstable/IDescribedByMetaV1.sol";
 import {IInterpreterV4} from "rain.interpreter.interface/interface/unstable/IInterpreterV4.sol";
-=======
-import {IParserV1View} from "rain.interpreter.interface/interface/deprecated/IParserV1View.sol";
-import {IInterpreterV3} from "rain.interpreter.interface/interface/IInterpreterV3.sol";
-import {IInterpreterStoreV2} from "rain.interpreter.interface/interface/IInterpreterStoreV2.sol";
-import {IDescribedByMetaV1} from "rain.metadata/interface/IDescribedByMetaV1.sol";
->>>>>>> a29afe65
 
 import {LibIntegrityCheckNP} from "../lib/integrity/LibIntegrityCheckNP.sol";
 import {LibInterpreterStateDataContractNP} from "../lib/state/LibInterpreterStateDataContractNP.sol";
@@ -66,22 +59,14 @@
 
     /// The interpreter with known bytecode that this deployer is constructed
     /// for.
-<<<<<<< HEAD
     IInterpreterV4 public immutable iInterpreter;
-=======
-    IInterpreterV3 public immutable iInterpreter;
->>>>>>> a29afe65
     /// The store with known bytecode that this deployer is constructed for.
     IInterpreterStoreV2 public immutable iStore;
     IParserV1View public immutable iParser;
 
     constructor(RainterpreterExpressionDeployerNPE2ConstructionConfigV2 memory config) {
         // Set the immutables.
-<<<<<<< HEAD
         IInterpreterV4 interpreter = IInterpreterV4(config.interpreter);
-=======
-        IInterpreterV3 interpreter = IInterpreterV3(config.interpreter);
->>>>>>> a29afe65
         IInterpreterStoreV2 store = IInterpreterStoreV2(config.store);
         IParserV1View parser = IParserV1View(config.parser);
 
