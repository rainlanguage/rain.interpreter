// SPDX-License-Identifier: LicenseRef-DCL-1.0
<<<<<<< HEAD
// SPDX-FileCopyrightText: Copyright (c) 2020 thedavidmeister
=======
// SPDX-FileCopyrightText: Copyright (c) 2020 Rain Open Source Software Ltd
>>>>>>> d1d17410
pragma solidity ^0.8.18;

import {ParseState} from "../LibParseState.sol";
import {LibParseError} from "../LibParseError.sol";
import {LibParseDecimalFloat, Float} from "rain.math.float/lib/parse/LibParseDecimalFloat.sol";

library LibParseLiteralDecimal {
    using LibParseError for ParseState;

    function parseDecimalFloatPacked(ParseState memory state, uint256 start, uint256 end)
        internal
        pure
        returns (uint256, bytes32)
    {
        (bytes4 errorSelector, uint256 cursor, Float float) = LibParseDecimalFloat.parseDecimalFloatPacked(start, end);
        state.handleErrorSelector(cursor, errorSelector);
        return (cursor, Float.unwrap(float));
    }
}<|MERGE_RESOLUTION|>--- conflicted
+++ resolved
@@ -1,9 +1,5 @@
 // SPDX-License-Identifier: LicenseRef-DCL-1.0
-<<<<<<< HEAD
-// SPDX-FileCopyrightText: Copyright (c) 2020 thedavidmeister
-=======
 // SPDX-FileCopyrightText: Copyright (c) 2020 Rain Open Source Software Ltd
->>>>>>> d1d17410
 pragma solidity ^0.8.18;
 
 import {ParseState} from "../LibParseState.sol";
