--- conflicted
+++ resolved
@@ -258,19 +258,11 @@
     /// Builds a memory array of sub parsers from the linked list of sub parsers.
     function exportSubParsers(ParseState memory state) internal pure returns (address[] memory) {
         uint256 tail = state.subParsers;
-<<<<<<< HEAD
-        address[] memory subParsersArray;
-        uint256 addressMask = type(uint160).max;
-        assembly ("memory-safe") {
-            subParsersArray := mload(0x40)
-            let cursor := add(subParsersArray, 0x20)
-=======
         uint256[] memory subParsersUint256;
         uint256 addressMask = type(uint160).max;
         assembly ("memory-safe") {
             subParsersUint256 := mload(0x40)
             let cursor := add(subParsersUint256, 0x20)
->>>>>>> 91753041
             let len := 0
             for {} gt(tail, 0) {} {
                 mstore(cursor, and(tail, addressMask))
@@ -278,12 +270,6 @@
                 tail := mload(shr(0xF0, tail))
                 len := add(len, 1)
             }
-<<<<<<< HEAD
-            mstore(subParsersArray, len)
-            mstore(0x40, cursor)
-        }
-        return subParsersArray;
-=======
             mstore(subParsersUint256, len)
             mstore(0x40, cursor)
         }
@@ -293,7 +279,6 @@
             subParsers := subParsersUint256
         }
         return subParsers;
->>>>>>> 91753041
     }
 
     // Find the pointer to the first opcode in the source LL. Put it in the line
