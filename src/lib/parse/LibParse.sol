--- conflicted
+++ resolved
@@ -402,18 +402,11 @@
         }
     }
 
-    function parse(ParseState memory state, uint256 cursor, uint256 end)
-        internal
-        pure
-        returns (bytes memory bytecode, uint256[] memory)
-    {
+    function parse(ParseState memory state) internal pure returns (bytes memory bytecode, uint256[] memory) {
         unchecked {
             if (state.data.length > 0) {
-<<<<<<< HEAD
-=======
                 uint256 cursor = Pointer.unwrap(state.data.dataPointer());
                 uint256 end = Pointer.unwrap(state.data.endDataPointer());
->>>>>>> 91753041
                 cursor = state.parseInterstitial(cursor, end);
                 cursor = state.parsePragma(cursor, end);
                 while (cursor < end) {
@@ -432,16 +425,4 @@
             return state.subParseWords(state.buildBytecode());
         }
     }
-
-    function parse(ParseState memory state) internal pure returns (bytes memory bytecode, uint256[] memory) {
-        (uint256 cursor, uint256 end) = dataBounds(state.data);
-        return parse(state, cursor, end);
-    }
-
-    function dataBounds(bytes memory data) internal pure returns (uint256 cursor, uint256 end) {
-        assembly ("memory-safe") {
-            cursor := add(data, 0x20)
-            end := add(cursor, mload(data))
-        }
-    }
 }