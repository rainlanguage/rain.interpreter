// SPDX-License-Identifier: CAL
pragma solidity ^0.8.19;

import {BadDynamicLength} from "../../error/ErrOpList.sol";
import {LibConvert} from "rain.lib.typecast/LibConvert.sol";
import {Pointer} from "rain.solmem/lib/LibPointer.sol";
import {Operand} from "rain.interpreter.interface/interface/IInterpreterV2.sol";
import {AuthoringMetaV2} from "rain.interpreter.interface/interface/IParserV1.sol";
import {LibIntegrityCheckNP, IntegrityCheckStateNP} from "../integrity/LibIntegrityCheckNP.sol";
import {LibInterpreterStateNP, InterpreterStateNP} from "../state/LibInterpreterStateNP.sol";
import {LibParseOperand} from "../parse/LibParseOperand.sol";
import {LibUint256Array} from "rain.solmem/lib/LibUint256Array.sol";

import {LibOpStackNP} from "./00/LibOpStackNP.sol";
import {LibOpConstantNP} from "./00/LibOpConstantNP.sol";
import {LibOpContextNP} from "./00/LibOpContextNP.sol";
import {LibOpExternNP} from "./00/LibOpExternNP.sol";

import {LibOpBitwiseAndNP} from "./bitwise/LibOpBitwiseAndNP.sol";
import {LibOpBitwiseOrNP} from "./bitwise/LibOpBitwiseOrNP.sol";
import {LibOpCtPopNP} from "./bitwise/LibOpCtPopNP.sol";
import {LibOpDecodeBitsNP} from "./bitwise/LibOpDecodeBitsNP.sol";
import {LibOpEncodeBitsNP} from "./bitwise/LibOpEncodeBitsNP.sol";
import {LibOpShiftBitsLeftNP} from "./bitwise/LibOpShiftBitsLeftNP.sol";
import {LibOpShiftBitsRightNP} from "./bitwise/LibOpShiftBitsRightNP.sol";

import {LibOpCallNP} from "./call/LibOpCallNP.sol";

import {LibOpHashNP} from "./crypto/LibOpHashNP.sol";

import {LibOpUint256ERC20Allowance} from "./erc20/uint256/LibOpUint256ERC20Allowance.sol";
import {LibOpUint256ERC20BalanceOf} from "./erc20/uint256/LibOpUint256ERC20BalanceOf.sol";
import {LibOpUint256ERC20TotalSupply} from "./erc20/uint256/LibOpUint256ERC20TotalSupply.sol";

import {LibOpERC20Allowance} from "./erc20/LibOpERC20Allowance.sol";
import {LibOpERC20BalanceOf} from "./erc20/LibOpERC20BalanceOf.sol";
import {LibOpERC20TotalSupply} from "./erc20/LibOpERC20TotalSupply.sol";

import {LibOpUint256ERC721BalanceOf} from "./erc721/uint256/LibOpUint256ERC721BalanceOf.sol";
import {LibOpERC721OwnerOf} from "./erc721/LibOpERC721OwnerOf.sol";

import {LibOpERC5313OwnerNP} from "./erc5313/LibOpERC5313OwnerNP.sol";

import {LibOpBlockNumberNP} from "./evm/LibOpBlockNumberNP.sol";
import {LibOpChainIdNP} from "./evm/LibOpChainIdNP.sol";
import {LibOpMaxUint256NP} from "./evm/LibOpMaxUint256NP.sol";
import {LibOpTimestampNP} from "./evm/LibOpTimestampNP.sol";

import {LibOpAnyNP} from "./logic/LibOpAnyNP.sol";
import {LibOpConditionsNP} from "./logic/LibOpConditionsNP.sol";
import {LibOpEnsureNP} from "./logic/LibOpEnsureNP.sol";
import {LibOpEqualToNP} from "./logic/LibOpEqualToNP.sol";
import {LibOpEveryNP} from "./logic/LibOpEveryNP.sol";
import {LibOpGreaterThanNP} from "./logic/LibOpGreaterThanNP.sol";
import {LibOpGreaterThanOrEqualToNP} from "./logic/LibOpGreaterThanOrEqualToNP.sol";
import {LibOpIfNP} from "./logic/LibOpIfNP.sol";
import {LibOpIsZeroNP} from "./logic/LibOpIsZeroNP.sol";
import {LibOpLessThanNP} from "./logic/LibOpLessThanNP.sol";
import {LibOpLessThanOrEqualToNP} from "./logic/LibOpLessThanOrEqualToNP.sol";

import {LibOpExponentialGrowth} from "./math/growth/LibOpExponentialGrowth.sol";
import {LibOpLinearGrowth} from "./math/growth/LibOpLinearGrowth.sol";

import {LibOpUint256Div} from "./math/uint256/LibOpUint256Div.sol";
import {LibOpUint256Mul} from "./math/uint256/LibOpUint256Mul.sol";
import {LibOpUint256Pow} from "./math/uint256/LibOpUint256Pow.sol";

import {LibOpAdd} from "./math/LibOpAdd.sol";
import {LibOpAvg} from "./math/LibOpAvg.sol";
import {LibOpCeil} from "./math/LibOpCeil.sol";
import {LibOpMul} from "./math/LibOpMul.sol";
import {LibOpDiv} from "./math/LibOpDiv.sol";
import {LibOpE} from "./math/LibOpE.sol";
import {LibOpExp} from "./math/LibOpExp.sol";
import {LibOpExp2} from "./math/LibOpExp2.sol";
import {LibOpFloor} from "./math/LibOpFloor.sol";
import {LibOpFrac} from "./math/LibOpFrac.sol";
import {LibOpGm} from "./math/LibOpGm.sol";
import {LibOpHeadroom} from "./math/LibOpHeadroom.sol";
import {LibOpInv} from "./math/LibOpInv.sol";
import {LibOpLn} from "./math/LibOpLn.sol";
import {LibOpLog10} from "./math/LibOpLog10.sol";
import {LibOpMax} from "./math/LibOpMax.sol";
import {LibOpMin} from "./math/LibOpMin.sol";
import {LibOpMod} from "./math/LibOpMod.sol";
import {LibOpLog2} from "./math/LibOpLog2.sol";
import {LibOpPow} from "./math/LibOpPow.sol";
import {LibOpScale18Dynamic} from "./math/LibOpScale18Dynamic.sol";
import {LibOpScale18} from "./math/LibOpScale18.sol";
import {LibOpScaleNDynamic} from "./math/LibOpScaleNDynamic.sol";
import {LibOpScaleN} from "./math/LibOpScaleN.sol";
import {LibOpSnapToUnit} from "./math/LibOpSnapToUnit.sol";
import {LibOpSqrt} from "./math/LibOpSqrt.sol";
import {LibOpSub} from "./math/LibOpSub.sol";

import {LibOpGetNP} from "./store/LibOpGetNP.sol";
import {LibOpSetNP} from "./store/LibOpSetNP.sol";

import {LibParseLiteral, ParseState, LITERAL_PARSERS_LENGTH} from "../parse/literal/LibParseLiteral.sol";
import {LibParseLiteralString} from "../parse/literal/LibParseLiteralString.sol";
import {LibParseLiteralDecimal} from "../parse/literal/LibParseLiteralDecimal.sol";
import {LibParseLiteralHex} from "../parse/literal/LibParseLiteralHex.sol";
import {LibParseLiteralSubParseable} from "../parse/literal/LibParseLiteralSubParseable.sol";

/// @dev Number of ops currently provided by `AllStandardOpsNP`.
<<<<<<< HEAD
uint256 constant ALL_STANDARD_OPS_LENGTH = 74;
=======
uint256 constant ALL_STANDARD_OPS_LENGTH = 72;
>>>>>>> 1763d2a9

/// @title LibAllStandardOpsNP
/// @notice Every opcode available from the core repository laid out as a single
/// array to easily build function pointers for `IInterpreterV2`.
library LibAllStandardOpsNP {
    function authoringMetaV2() internal pure returns (bytes memory) {
        AuthoringMetaV2 memory lengthPlaceholder;
        AuthoringMetaV2[ALL_STANDARD_OPS_LENGTH + 1] memory wordsFixed = [
            lengthPlaceholder,
            // Stack, constant and extern MUST be in this order for parsing to work.
            AuthoringMetaV2("stack", "Copies an existing value from the stack."),
            AuthoringMetaV2("constant", "Copies a constant value onto the stack."),
            AuthoringMetaV2(
                "extern",
                "Calls an external contract. The operand is the index of the encoded dispatch in the constants array. The outputs are inferred from the number of LHS items."
            ),
            AuthoringMetaV2(
                "context",
                "Copies a value from the context. The first operand is the context column and second is the context row."
            ),
            // These are all ordered according to how they appear in the file system.
            AuthoringMetaV2("bitwise-and", "Bitwise AND the top two items on the stack."),
            AuthoringMetaV2("bitwise-or", "Bitwise OR the top two items on the stack."),
            AuthoringMetaV2("bitwise-count-ones", "Counts the number of binary bits set to 1 in the input."),
            AuthoringMetaV2(
                "bitwise-decode",
                "Decodes a value from a 256 bit value that was encoded with bitwise-encode. The first operand is the start bit and the second is the length."
            ),
            AuthoringMetaV2(
                "bitwise-encode",
                "Encodes a value into a 256 bit value. The first operand is the start bit and the second is the length."
            ),
            AuthoringMetaV2("bitwise-shift-left", "Shifts the input left by the number of bits specified in the operand."),
            AuthoringMetaV2("bitwise-shift-right", "Shifts the input right by the number of bits specified in the operand."),
            AuthoringMetaV2(
                "call",
                "Calls a source by index in the same Rain bytecode. The inputs to call are copied to the top of the called stack and the outputs are copied back to the calling stack according to the LHS items. The first operand is the source index."
            ),
            AuthoringMetaV2("hash", "Hashes all inputs into a single 32 byte value using keccak256."),
            AuthoringMetaV2(
                "uint256-erc20-allowance",
                "Gets the allowance of an erc20 token for an account as a uint256 value. The first input is the token address, the second is the owner address, and the third is the spender address."
            ),
            AuthoringMetaV2(
                "uint256-erc20-balance-of",
                "Gets the balance of an erc20 token for an account as a uint256 value. The first input is the token address and the second is the account address."
            ),
            AuthoringMetaV2(
                "uint256-erc20-total-supply",
                "Gets the total supply of an erc20 token as a uint256 value. The input is the token address."
            ),
            AuthoringMetaV2(
                "erc20-allowance",
                "Gets the allowance of an erc20 token for an account. The first input is the token address, the second is the owner address, and the third is the spender address. Saturates on overflow so that \"infinite approve\" doesn't error when upscaling."
            ),
            AuthoringMetaV2(
                "erc20-balance-of",
                "Gets the balance of an erc20 token for an account. The first input is the token address and the second is the account address."
            ),
            AuthoringMetaV2(
                "erc20-total-supply", "Gets the total supply of an erc20 token. The input is the token address."
            ),
            AuthoringMetaV2(
                "uint256-erc721-balance-of",
                "Gets the balance of an erc721 token for an account as a uint256 value. The first input is the token address and the second is the account address."
            ),
            AuthoringMetaV2(
                "erc721-owner-of",
                "Gets the owner of an erc721 token. The first input is the token address and the second is the token id."
            ),
            AuthoringMetaV2(
                "erc5313-owner",
                "Gets the owner of an erc5313 compatible contract. Note that erc5313 specifically DOES NOT do any onchain compatibility checks, so the expression author is responsible for ensuring the contract is compatible. The input is the contract address to get the owner of."
            ),
            AuthoringMetaV2("block-number", "The current block number."),
            AuthoringMetaV2("chain-id", "The current chain id."),
            AuthoringMetaV2("max-value", "The maximum possible value."),
            AuthoringMetaV2("block-timestamp", "The current block timestamp."),
            AuthoringMetaV2("now", "The current block timestamp."),
            AuthoringMetaV2("any", "The first non-zero value out of all inputs, or 0 if every input is 0."),
            AuthoringMetaV2(
                "conditions",
                "Treats inputs as pairwise condition/value pairs. The first nonzero condition's value is used. If no conditions are nonzero, the expression reverts. Provide a constant nonzero value to define a fallback case. If the number of inputs is odd, the final value is used as an error string in the case that no conditions match."
            ),
            AuthoringMetaV2(
                "ensure",
                "Reverts if the first input is 0. The second input is a string that is used as the revert reason if the first input is 0. Has 0 outputs."
            ),
            AuthoringMetaV2("equal-to", "1 if all inputs are equal, 0 otherwise."),
            AuthoringMetaV2("every", "The last nonzero value out of all inputs, or 0 if any input is 0."),
            AuthoringMetaV2("greater-than", "1 if the first input is greater than the second input, 0 otherwise."),
            AuthoringMetaV2(
                "greater-than-or-equal-to",
                "1 if the first input is greater than or equal to the second input, 0 otherwise."
            ),
            AuthoringMetaV2(
                "if",
                "If the first input is nonzero, the second input is used. Otherwise, the third input is used. If is eagerly evaluated."
            ),
            AuthoringMetaV2("is-zero", "1 if the input is 0, 0 otherwise."),
            AuthoringMetaV2("less-than", "1 if the first input is less than the second input, 0 otherwise."),
            AuthoringMetaV2(
                "less-than-or-equal-to", "1 if the first input is less than or equal to the second input, 0 otherwise."
            ),
            AuthoringMetaV2(
                "exponential-growth",
                "Calculates an exponential growth curve as `base(1 + rate)^t` where `base` is the initial value, `rate` is the rate of growth and `t` is units of time. Inputs in order are `base`, `rate`, and `t` respectively."
            ),
            AuthoringMetaV2(
                "linear-growth",
                "Calculates a linear growth curve as `base + (rate * t)` where `base` is the initial value, `rate` is the rate of growth and `t` is units of time. Inputs in order are `base`, `rate`, and `t` respectively."
            ),
            AuthoringMetaV2(
                "uint256-div",
                "Divides the first input by all other inputs as uint256 values. Errors if any divisor is zero. Rounds down."
            ),
            AuthoringMetaV2(
                "uint256-mul",
                "Multiplies all inputs together as uint256 values. Errors if the multiplication exceeds `max-value()`."
            ),
            AuthoringMetaV2(
                "uint256-power",
                "Raises the first input to the power of all other inputs as uint256 values. Errors if the exponentiation exceeds `max-value()`."
            ),
            AuthoringMetaV2("add", "Adds all numbers together. Errors if the addition exceeds `max-value()`."),
            AuthoringMetaV2("avg", "Arithmetic average (mean) of two numbers."),
            AuthoringMetaV2("ceil", "Ceiling of a number."),
            AuthoringMetaV2("div", "Divides the first number by all other numbers. Errors if any divisor is zero."),
            AuthoringMetaV2("e", "The mathematical constant e."),
            AuthoringMetaV2("exp", "Natural exponential e^x. Errors if the exponentiation exceeds `max-value()`."),
            AuthoringMetaV2("exp2", "Binary exponential 2^x where x. Errors if the exponentiation exceeds `max-value()`."),
            AuthoringMetaV2("floor", "Floor of a number."),
            AuthoringMetaV2("frac", "Fractional part of a number."),
            AuthoringMetaV2("gm", "Geometric mean of all numbers. Errors if any number is zero."),
            AuthoringMetaV2(
                "headroom",
                "Headroom of a number. I.e. the distance to the next whole number (1 - frac(x)). The headroom at any whole number is 1 (not 0)."
            ),
            AuthoringMetaV2("inv", "The inverse (1 / x) of a number. Errors if the number is zero."),
            AuthoringMetaV2("ln", "Natural logarithm ln(x). Errors if the number is zero."),
            AuthoringMetaV2("log2", "Base 2 logarithm log2(x). Errors if the number is zero."),
            AuthoringMetaV2("log10", "Base 10 logarithm log10(x). Errors if the number is zero."),
            AuthoringMetaV2("max", "Finds the maximum number from all inputs."),
            AuthoringMetaV2("min", "Finds the minimum number from all inputs."),
            AuthoringMetaV2("mod", "Modulos the first number by all other numbers. Errors if any divisor is zero."),
            AuthoringMetaV2("mul", "Multiplies all numbers together. Errors if the multiplication exceeds `max-value()`."),
            AuthoringMetaV2(
                "power",
                "Raises the first number to the power of the second number. Errors if the exponentiation exceeds `max-value()`."
            ),
            AuthoringMetaV2(
                "scale-18",
                "Scales a number from some fixed point decimal scale to 18 decimal fixed point. The first operand is the scale to scale from. The second (optional) operand controls rounding where 0 (default) rounds down and 1 rounds up. The third (optional) operand controls saturation where 0 (default) errors on overflow and 1 saturates at `max-value()`."
            ),
            AuthoringMetaV2(
                "uint256-to-decimal18",
                "Scales an unsigned integer value to 18 decimal fixed point, E.g. uint256 1 becomes 1e18 and 10 becomes 1e19. Identical to scale-18 with an input scale of 0, but perhaps more legible. Does NOT support saturation."
            ),
            AuthoringMetaV2(
                "scale-18-dynamic",
                "Scales a number from some fixed point decimal scale to 18 decimal fixed point. The first number is the scale to scale from and the second is the number to scale. The two optional operands control rounding and saturation respectively as per `scale-18`."
            ),
            AuthoringMetaV2(
                "scale-n",
                "Scales an input value from 18 decimal fixed point to some other fixed point scale N. The first operand is the scale to scale to. The second (optional) operand controls rounding where 0 (default) rounds down and 1 rounds up. The third (optional) operand controls saturation where 0 (default) errors on overflow and 1 saturates at max-value."
            ),
            AuthoringMetaV2(
                "decimal18-to-uint256",
                "Scales a number to a uint256 value. Always floors/rounds down any fractional part to the nearest whole integer. Identical to `scale-n` with an input scale of 0, but perhaps more legible."
            ),
            AuthoringMetaV2(
                "scale-n-dynamic",
                "Scales an input number from 18 decimal fixed point to some other fixed point scale N. The first input is the scale to scale to and the second is the value to scale. The two optional operand controls rounding and saturation respectively as per `scale-n`."
            ),
            AuthoringMetaV2(
                "snap-to-unit",
                "Rounds a number to the nearest whole number if it is within the threshold distance from that whole number. The first input is the threshold and the second is the value to snap to the nearest unit."
            ),
            AuthoringMetaV2("sqrt", "Calculates the square root of the input. Errors if the input is negative."),
            AuthoringMetaV2(
                "sub",
                "Subtracts all numbers from the first number. The optional operand controls whether subtraction will saturate at 0. The default behaviour, and what will happen if the operand is 0, is that negative values are an error. If the operand is 1, the word will saturate at 0 (e.g. 1-2=0)."
            ),
            AuthoringMetaV2("saturating-sub", "Subtracts all numbers from the first number. Saturates at 0 (e.g. 1-2=0)."),
            AuthoringMetaV2("get", "Gets a value from storage. The first operand is the key to lookup."),
            AuthoringMetaV2(
                "set",
                "Sets a value in storage. The first operand is the key to set and the second operand is the value to set."
            )
        ];
        AuthoringMetaV2[] memory wordsDynamic;
        uint256 length = ALL_STANDARD_OPS_LENGTH;
        assembly ("memory-safe") {
            wordsDynamic := wordsFixed
            mstore(wordsDynamic, length)
        }
        return abi.encode(wordsDynamic);
    }

    function literalParserFunctionPointers() internal pure returns (bytes memory) {
        unchecked {
            function (ParseState memory, uint256, uint256) pure returns (uint256, uint256) lengthPointer;
            uint256 length = LITERAL_PARSERS_LENGTH;
            assembly ("memory-safe") {
                lengthPointer := length
            }
            function (ParseState memory, uint256, uint256) pure returns (uint256, uint256)[LITERAL_PARSERS_LENGTH + 1]
                memory pointersFixed = [
                    lengthPointer,
                    LibParseLiteralHex.parseHex,
                    LibParseLiteralDecimal.parseDecimal,
                    LibParseLiteralString.parseString,
                    LibParseLiteralSubParseable.parseSubParseable
                ];
            uint256[] memory pointersDynamic;
            assembly ("memory-safe") {
                pointersDynamic := pointersFixed
            }
            // Sanity check that the dynamic length is correct. Should be an
            // unreachable error.
            if (pointersDynamic.length != LITERAL_PARSERS_LENGTH) {
                revert BadDynamicLength(pointersDynamic.length, length);
            }
            return LibConvert.unsafeTo16BitBytes(pointersDynamic);
        }
    }

    function operandHandlerFunctionPointers() internal pure returns (bytes memory) {
        unchecked {
            function (uint256[] memory) internal pure returns (Operand) lengthPointer;
            uint256 length = ALL_STANDARD_OPS_LENGTH;
            assembly ("memory-safe") {
                lengthPointer := length
            }
            function (uint256[] memory) internal pure returns (Operand)[ALL_STANDARD_OPS_LENGTH + 1] memory
                pointersFixed = [
                    lengthPointer,
                    // stack
                    LibParseOperand.handleOperandSingleFull,
                    // constant
                    LibParseOperand.handleOperandSingleFull,
                    // extern
                    LibParseOperand.handleOperandSingleFull,
                    // context
                    LibParseOperand.handleOperandDoublePerByteNoDefault,
                    // bitwise-and
                    LibParseOperand.handleOperandDisallowed,
                    // bitwise-or
                    LibParseOperand.handleOperandDisallowed,
                    // bitwise-count-ones
                    LibParseOperand.handleOperandDisallowed,
                    // bitwise-decode
                    LibParseOperand.handleOperandDoublePerByteNoDefault,
                    // bitwise-encode
                    LibParseOperand.handleOperandDoublePerByteNoDefault,
                    // bitwise-shift-left
                    LibParseOperand.handleOperandSingleFull,
                    // bitwise-shift-right
                    LibParseOperand.handleOperandSingleFull,
                    // call
                    LibParseOperand.handleOperandSingleFull,
                    // hash
                    LibParseOperand.handleOperandDisallowed,
                    // uint256-erc20-allowance
                    LibParseOperand.handleOperandDisallowed,
                    // uint256-erc20-balance-of
                    LibParseOperand.handleOperandDisallowed,
                    // uint256-erc20-total-supply
                    LibParseOperand.handleOperandDisallowed,
                    // erc20-allowance
                    LibParseOperand.handleOperandDisallowed,
                    // erc20-balance-of
                    LibParseOperand.handleOperandDisallowed,
                    // erc20-total-supply
                    LibParseOperand.handleOperandDisallowed,
                    // uint256-erc721-balance-of
                    LibParseOperand.handleOperandDisallowed,
                    // erc721-owner-of
                    LibParseOperand.handleOperandDisallowed,
                    // erc5313-owner
                    LibParseOperand.handleOperandDisallowed,
                    // block-number
                    LibParseOperand.handleOperandDisallowed,
                    // chain-id
                    LibParseOperand.handleOperandDisallowed,
                    // max-value
                    LibParseOperand.handleOperandDisallowed,
                    // block-timestamp
                    LibParseOperand.handleOperandDisallowed,
                    // now
                    LibParseOperand.handleOperandDisallowed,
                    // any
                    LibParseOperand.handleOperandDisallowed,
                    // conditions
                    LibParseOperand.handleOperandDisallowed,
                    // ensure
                    LibParseOperand.handleOperandDisallowed,
                    // equal-to
                    LibParseOperand.handleOperandDisallowed,
                    // every
                    LibParseOperand.handleOperandDisallowed,
                    // greater-than
                    LibParseOperand.handleOperandDisallowed,
                    // greater-than-or-equal-to
                    LibParseOperand.handleOperandDisallowed,
                    // if
                    LibParseOperand.handleOperandDisallowed,
                    // is-zero
                    LibParseOperand.handleOperandDisallowed,
                    // less-than
                    LibParseOperand.handleOperandDisallowed,
                    // less-than-or-equal-to
                    LibParseOperand.handleOperandDisallowed,
                    // exponential-growth
                    LibParseOperand.handleOperandDisallowed,
                    // linear-growth
                    LibParseOperand.handleOperandDisallowed,
                    // uint256-div
                    LibParseOperand.handleOperandDisallowed,
                    // uint256-mul
                    LibParseOperand.handleOperandDisallowed,
                    // uint256-power
                    LibParseOperand.handleOperandDisallowed,
                    // add
                    LibParseOperand.handleOperandDisallowed,
                    // avg
                    LibParseOperand.handleOperandDisallowed,
                    // ceil
                    LibParseOperand.handleOperandDisallowed,
                    // div
                    LibParseOperand.handleOperandDisallowed,
                    // e
                    LibParseOperand.handleOperandDisallowed,
                    // exp
                    LibParseOperand.handleOperandDisallowed,
                    // exp2
                    LibParseOperand.handleOperandDisallowed,
                    // floor
                    LibParseOperand.handleOperandDisallowed,
                    // frac
                    LibParseOperand.handleOperandDisallowed,
                    // gm
                    LibParseOperand.handleOperandDisallowed,
                    // headroom
                    LibParseOperand.handleOperandDisallowed,
                    // inv
                    LibParseOperand.handleOperandDisallowed,
                    // ln
                    LibParseOperand.handleOperandDisallowed,
                    // log2
                    LibParseOperand.handleOperandDisallowed,
                    // log10
                    LibParseOperand.handleOperandDisallowed,
                    // max
                    LibParseOperand.handleOperandDisallowed,
                    // min
                    LibParseOperand.handleOperandDisallowed,
                    // mod
                    LibParseOperand.handleOperandDisallowed,
                    // mul
                    LibParseOperand.handleOperandDisallowed,
                    // power
                    LibParseOperand.handleOperandDisallowed,
                    // scale-18
                    LibParseOperand.handleOperand8M1M1,
                    // uint256-to-decimal18
                    LibParseOperand.handleOperandDisallowed,
                    // scale-18-dynamic
                    LibParseOperand.handleOperandM1M1,
                    // scale-n
                    LibParseOperand.handleOperand8M1M1,
                    // decimal18-to-uint256
                    LibParseOperand.handleOperandDisallowed,
                    // scale-n-dynamic
                    LibParseOperand.handleOperandM1M1,
                    // snap-to-unit
                    LibParseOperand.handleOperandDisallowed,
                    // sqrt
                    LibParseOperand.handleOperandDisallowed,
                    // sub
                    LibParseOperand.handleOperandSingleFull,
                    // saturating-sub
                    LibParseOperand.handleOperandDisallowedAlwaysOne,
                    // get
                    LibParseOperand.handleOperandDisallowed,
                    // set
                    LibParseOperand.handleOperandDisallowed
                ];
            uint256[] memory pointersDynamic;
            assembly ("memory-safe") {
                pointersDynamic := pointersFixed
            }
            // Sanity check that the dynamic length is correct. Should be an
            // unreachable error.
            if (pointersDynamic.length != ALL_STANDARD_OPS_LENGTH) {
                revert BadDynamicLength(pointersDynamic.length, length);
            }
            return LibConvert.unsafeTo16BitBytes(pointersDynamic);
        }
    }

    function integrityFunctionPointers() internal pure returns (bytes memory) {
        unchecked {
            function(IntegrityCheckStateNP memory, Operand)
                view
                returns (uint256, uint256) lengthPointer;
            uint256 length = ALL_STANDARD_OPS_LENGTH;
            assembly ("memory-safe") {
                lengthPointer := length
            }
            function(IntegrityCheckStateNP memory, Operand)
                view
                returns (uint256, uint256)[ALL_STANDARD_OPS_LENGTH + 1] memory pointersFixed = [
                    lengthPointer,
                    // The first ops are out of lexical ordering so that they
                    // can sit at stable well known indexes.
                    LibOpStackNP.integrity,
                    LibOpConstantNP.integrity,
                    LibOpExternNP.integrity,
                    LibOpContextNP.integrity,
                    // Everything else is alphabetical, including folders.
                    LibOpBitwiseAndNP.integrity,
                    LibOpBitwiseOrNP.integrity,
                    LibOpCtPopNP.integrity,
                    LibOpDecodeBitsNP.integrity,
                    LibOpEncodeBitsNP.integrity,
                    LibOpShiftBitsLeftNP.integrity,
                    LibOpShiftBitsRightNP.integrity,
                    LibOpCallNP.integrity,
                    LibOpHashNP.integrity,
                    LibOpUint256ERC20Allowance.integrity,
                    LibOpUint256ERC20BalanceOf.integrity,
                    LibOpUint256ERC20TotalSupply.integrity,
                    LibOpERC20Allowance.integrity,
                    LibOpERC20BalanceOf.integrity,
                    LibOpERC20TotalSupply.integrity,
                    LibOpUint256ERC721BalanceOf.integrity,
                    LibOpERC721OwnerOf.integrity,
                    LibOpERC5313OwnerNP.integrity,
                    LibOpBlockNumberNP.integrity,
                    LibOpChainIdNP.integrity,
                    LibOpMaxUint256NP.integrity,
                    LibOpTimestampNP.integrity,
                    // now
                    LibOpTimestampNP.integrity,
                    LibOpAnyNP.integrity,
                    LibOpConditionsNP.integrity,
                    LibOpEnsureNP.integrity,
                    LibOpEqualToNP.integrity,
                    LibOpEveryNP.integrity,
                    LibOpGreaterThanNP.integrity,
                    LibOpGreaterThanOrEqualToNP.integrity,
                    LibOpIfNP.integrity,
                    LibOpIsZeroNP.integrity,
                    LibOpLessThanNP.integrity,
                    LibOpLessThanOrEqualToNP.integrity,
                    LibOpExponentialGrowth.integrity,
                    LibOpLinearGrowth.integrity,
                    LibOpUint256Div.integrity,
                    LibOpUint256Mul.integrity,
                    LibOpUint256Pow.integrity,
                    LibOpAdd.integrity,
                    LibOpAvg.integrity,
                    LibOpCeil.integrity,
                    LibOpDiv.integrity,
                    LibOpE.integrity,
                    LibOpExp.integrity,
                    LibOpExp2.integrity,
                    LibOpFloor.integrity,
                    LibOpFrac.integrity,
                    LibOpGm.integrity,
                    LibOpHeadroom.integrity,
                    LibOpInv.integrity,
                    LibOpLn.integrity,
                    LibOpLog2.integrity,
                    LibOpLog10.integrity,
                    LibOpMax.integrity,
                    LibOpMin.integrity,
                    LibOpMod.integrity,
                    LibOpMul.integrity,
                    LibOpPow.integrity,
                    LibOpScale18.integrity,
                    // uint256-to-decimal18 is a repeat of scale18.
                    LibOpScale18.integrity,
                    LibOpScale18Dynamic.integrity,
                    LibOpScaleN.integrity,
                    // decimal18-to-uint256 is a repeat of scaleN.
                    LibOpScaleN.integrity,
                    LibOpScaleNDynamic.integrity,
                    LibOpSnapToUnit.integrity,
                    LibOpSqrt.integrity,
                    LibOpSub.integrity,
                    // saturating-sub is a repeat of sub.
                    LibOpSub.integrity,
                    LibOpGetNP.integrity,
                    LibOpSetNP.integrity
                ];
            uint256[] memory pointersDynamic;
            assembly ("memory-safe") {
                pointersDynamic := pointersFixed
            }
            // Sanity check that the dynamic length is correct. Should be an
            // unreachable error.
            if (pointersDynamic.length != ALL_STANDARD_OPS_LENGTH) {
                revert BadDynamicLength(pointersDynamic.length, length);
            }
            return LibConvert.unsafeTo16BitBytes(pointersDynamic);
        }
    }

    /// All function pointers for the standard opcodes. Intended to be used to
    /// build a `IInterpreterV2` instance, specifically the `functionPointers`
    /// method can just be a thin wrapper around this function.
    function opcodeFunctionPointers() internal pure returns (bytes memory) {
        unchecked {
            function(InterpreterStateNP memory, Operand, Pointer)
                view
                returns (Pointer) lengthPointer;
            uint256 length = ALL_STANDARD_OPS_LENGTH;
            assembly ("memory-safe") {
                lengthPointer := length
            }
            function(InterpreterStateNP memory, Operand, Pointer)
                view
                returns (Pointer)[ALL_STANDARD_OPS_LENGTH + 1] memory pointersFixed = [
                    lengthPointer,
                    // The first ops are out of lexical ordering so that they
                    // can sit at stable well known indexes.
                    LibOpStackNP.run,
                    LibOpConstantNP.run,
                    LibOpExternNP.run,
                    LibOpContextNP.run,
                    // Everything else is alphabetical, including folders.
                    LibOpBitwiseAndNP.run,
                    LibOpBitwiseOrNP.run,
                    LibOpCtPopNP.run,
                    LibOpDecodeBitsNP.run,
                    LibOpEncodeBitsNP.run,
                    LibOpShiftBitsLeftNP.run,
                    LibOpShiftBitsRightNP.run,
                    LibOpCallNP.run,
                    LibOpHashNP.run,
                    LibOpUint256ERC20Allowance.run,
                    LibOpUint256ERC20BalanceOf.run,
                    LibOpUint256ERC20TotalSupply.run,
                    LibOpERC20Allowance.run,
                    LibOpERC20BalanceOf.run,
                    LibOpERC20TotalSupply.run,
                    LibOpUint256ERC721BalanceOf.run,
                    LibOpERC721OwnerOf.run,
                    LibOpERC5313OwnerNP.run,
                    LibOpBlockNumberNP.run,
                    LibOpChainIdNP.run,
                    LibOpMaxUint256NP.run,
                    LibOpTimestampNP.run,
                    // now
                    LibOpTimestampNP.run,
                    LibOpAnyNP.run,
                    LibOpConditionsNP.run,
                    LibOpEnsureNP.run,
                    LibOpEqualToNP.run,
                    LibOpEveryNP.run,
                    LibOpGreaterThanNP.run,
                    LibOpGreaterThanOrEqualToNP.run,
                    LibOpIfNP.run,
                    LibOpIsZeroNP.run,
                    LibOpLessThanNP.run,
                    LibOpLessThanOrEqualToNP.run,
                    LibOpExponentialGrowth.run,
                    LibOpLinearGrowth.run,
                    LibOpUint256Div.run,
                    LibOpUint256Mul.run,
                    LibOpUint256Pow.run,
                    LibOpAdd.run,
                    LibOpAvg.run,
                    LibOpCeil.run,
                    LibOpDiv.run,
                    LibOpE.run,
                    LibOpExp.run,
                    LibOpExp2.run,
                    LibOpFloor.run,
                    LibOpFrac.run,
                    LibOpGm.run,
                    LibOpHeadroom.run,
                    LibOpInv.run,
                    LibOpLn.run,
                    LibOpLog2.run,
                    LibOpLog10.run,
                    LibOpMax.run,
                    LibOpMin.run,
                    LibOpMod.run,
                    LibOpMul.run,
                    LibOpPow.run,
                    LibOpScale18.run,
                    // uint256-to-decimal18 is a repeat of scale18.
                    LibOpScale18.run,
                    LibOpScale18Dynamic.run,
                    LibOpScaleN.run,
                    // decimal18-to-uint256 is a repeat of scaleN.
                    LibOpScaleN.run,
                    LibOpScaleNDynamic.run,
                    LibOpSnapToUnit.run,
                    LibOpSqrt.run,
                    LibOpSub.run,
                    // saturating-sub is a repeat of sub.
                    LibOpSub.run,
                    LibOpGetNP.run,
                    LibOpSetNP.run
                ];
            uint256[] memory pointersDynamic;
            assembly ("memory-safe") {
                pointersDynamic := pointersFixed
            }
            // Sanity check that the dynamic length is correct. Should be an
            // unreachable error.
            if (pointersDynamic.length != ALL_STANDARD_OPS_LENGTH) {
                revert BadDynamicLength(pointersDynamic.length, length);
            }
            return LibConvert.unsafeTo16BitBytes(pointersDynamic);
        }
    }
}<|MERGE_RESOLUTION|>--- conflicted
+++ resolved
@@ -103,11 +103,7 @@
 import {LibParseLiteralSubParseable} from "../parse/literal/LibParseLiteralSubParseable.sol";
 
 /// @dev Number of ops currently provided by `AllStandardOpsNP`.
-<<<<<<< HEAD
-uint256 constant ALL_STANDARD_OPS_LENGTH = 74;
-=======
-uint256 constant ALL_STANDARD_OPS_LENGTH = 72;
->>>>>>> 1763d2a9
+uint256 constant ALL_STANDARD_OPS_LENGTH = 75;
 
 /// @title LibAllStandardOpsNP
 /// @notice Every opcode available from the core repository laid out as a single
